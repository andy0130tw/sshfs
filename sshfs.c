/*
  SSH file system
  Copyright (C) 2004  Miklos Szeredi <miklos@szeredi.hu>

  This program can be distributed under the terms of the GNU GPL.
  See the file COPYING.
*/

#define _GNU_SOURCE /* avoid implicit declaration of *pt* functions */
#include "config.h"

#include <fuse.h>
#include <fuse_opt.h>
#include <fuse_lowlevel.h>
#ifdef __APPLE__
#  include <fuse_darwin.h>
#endif
#include <assert.h>
#include <stdio.h>
#include <stdlib.h>
#include <unistd.h>
#include <fcntl.h>
#include <string.h>
#include <stdint.h>
#include <errno.h>
#ifndef __APPLE__
#  include <semaphore.h>
#endif
#include <pthread.h>
#include <netdb.h>
#include <signal.h>
#include <sys/uio.h>
#include <sys/types.h>
#include <sys/time.h>
#include <sys/wait.h>
#include <sys/socket.h>
#include <sys/utsname.h>
#include <sys/mman.h>
#include <sys/poll.h>
#include <netinet/in.h>
#include <netinet/tcp.h>
#include <glib.h>
#include <pwd.h>
#include <grp.h>
#include <limits.h>
#ifdef __APPLE__
#  include <strings.h>
#  include <libgen.h>
#  include <darwin_compat.h>
#endif

#include "cache.h"

#ifdef __APPLE__
#  define OSXFUSE_SSHFS_VERSION "2.4.1"
#endif

#ifndef MAP_LOCKED
#define MAP_LOCKED 0
#endif

#if !defined(MAP_ANONYMOUS) && defined(MAP_ANON)
#define MAP_ANONYMOUS MAP_ANON
#endif


#define SSH_FXP_INIT                1
#define SSH_FXP_VERSION             2
#define SSH_FXP_OPEN                3
#define SSH_FXP_CLOSE               4
#define SSH_FXP_READ                5
#define SSH_FXP_WRITE               6
#define SSH_FXP_LSTAT               7
#define SSH_FXP_FSTAT               8
#define SSH_FXP_SETSTAT             9
#define SSH_FXP_FSETSTAT           10
#define SSH_FXP_OPENDIR            11
#define SSH_FXP_READDIR            12
#define SSH_FXP_REMOVE             13
#define SSH_FXP_MKDIR              14
#define SSH_FXP_RMDIR              15
#define SSH_FXP_REALPATH           16
#define SSH_FXP_STAT               17
#define SSH_FXP_RENAME             18
#define SSH_FXP_READLINK           19
#define SSH_FXP_SYMLINK            20
#define SSH_FXP_STATUS            101
#define SSH_FXP_HANDLE            102
#define SSH_FXP_DATA              103
#define SSH_FXP_NAME              104
#define SSH_FXP_ATTRS             105
#define SSH_FXP_EXTENDED          200
#define SSH_FXP_EXTENDED_REPLY    201

#define SSH_FILEXFER_ATTR_SIZE          0x00000001
#define SSH_FILEXFER_ATTR_UIDGID        0x00000002
#define SSH_FILEXFER_ATTR_PERMISSIONS   0x00000004
#define SSH_FILEXFER_ATTR_ACMODTIME     0x00000008
#define SSH_FILEXFER_ATTR_EXTENDED      0x80000000

#define SSH_FX_OK                            0
#define SSH_FX_EOF                           1
#define SSH_FX_NO_SUCH_FILE                  2
#define SSH_FX_PERMISSION_DENIED             3
#define SSH_FX_FAILURE                       4
#define SSH_FX_BAD_MESSAGE                   5
#define SSH_FX_NO_CONNECTION                 6
#define SSH_FX_CONNECTION_LOST               7
#define SSH_FX_OP_UNSUPPORTED                8

#define SSH_FXF_READ            0x00000001
#define SSH_FXF_WRITE           0x00000002
#define SSH_FXF_APPEND          0x00000004
#define SSH_FXF_CREAT           0x00000008
#define SSH_FXF_TRUNC           0x00000010
#define SSH_FXF_EXCL            0x00000020

/* statvfs@openssh.com f_flag flags */
#define SSH2_FXE_STATVFS_ST_RDONLY	0x00000001
#define SSH2_FXE_STATVFS_ST_NOSUID	0x00000002

#define SFTP_EXT_POSIX_RENAME "posix-rename@openssh.com"
#define SFTP_EXT_STATVFS "statvfs@openssh.com"
#define SFTP_EXT_HARDLINK "hardlink@openssh.com"

#define PROTO_VERSION 3

#define MY_EOF 1

#define MAX_REPLY_LEN (1 << 17)

#define RENAME_TEMP_CHARS 8

#define SFTP_SERVER_PATH "/usr/lib/sftp-server"

#define SSHNODELAY_SO "sshnodelay.so"

<<<<<<< HEAD
#ifdef __APPLE__

#ifndef LIBDIR
#  define LIBDIR "/usr/local/lib"
#endif

static char sshfs_program_path[PATH_MAX] = { 0 };

#endif /* __APPLE__ */
=======
/* Asynchronous readdir parameters */
#define READDIR_START 2
#define READDIR_MAX 32
>>>>>>> 6b4415ad

struct buffer {
	uint8_t *p;
	size_t len;
	size_t size;
};

struct list_head {
	struct list_head *prev;
	struct list_head *next;
};

struct request;
typedef void (*request_func)(struct request *);

struct request {
	unsigned int want_reply;
	sem_t ready;
	uint8_t reply_type;
	uint32_t id;
	int replied;
	int error;
	struct buffer reply;
	struct timeval start;
	void *data;
	request_func end_func;
	size_t len;
	struct list_head list;
};

struct sshfs_io {
	int num_reqs;
	pthread_cond_t finished;
	int error;
};

struct read_req {
	struct sshfs_io *sio;
	struct list_head list;
	struct buffer data;
	size_t size;
	ssize_t res;
};

struct read_chunk {
	off_t offset;
	size_t size;
	int refs;
	long modifver;
	struct list_head reqs;
	struct sshfs_io sio;
};

struct sshfs_file {
	struct buffer handle;
	struct list_head write_reqs;
	pthread_cond_t write_finished;
	int write_error;
	struct read_chunk *readahead;
	off_t next_pos;
	int is_seq;
	int connver;
	int modifver;
	int refs;
#ifdef __APPLE__
	pthread_mutex_t file_lock;
#endif
};

struct sshfs {
	char *directport;
	char *ssh_command;
	char *sftp_server;
	struct fuse_args ssh_args;
	char *workarounds;
	int rename_workaround;
	int nodelay_workaround;
	int nodelaysrv_workaround;
	int truncate_workaround;
	int buflimit_workaround;
	int fstat_workaround;
	int transform_symlinks;
	int follow_symlinks;
	int no_check_root;
	int detect_uid;
	int idmap;
	int nomap;
	int disable_hardlink;
	char *uid_file;
	char *gid_file;
	GHashTable *uid_map;
	GHashTable *gid_map;
	GHashTable *r_uid_map;
	GHashTable *r_gid_map;
	unsigned max_read;
	unsigned max_write;
	unsigned ssh_ver;
	int sync_write;
	int sync_read;
	int sync_readdir;
	int debug;
	int foreground;
	int reconnect;
	int delay_connect;
	int slave;
	char *host;
	char *base_path;
	GHashTable *reqtab;
	pthread_mutex_t lock;
	pthread_mutex_t lock_write;
	int processing_thread_started;
	unsigned int randseed;
	int rfd;
	int wfd;
	int ptyfd;
	int ptyslavefd;
	int connver;
	int server_version;
	unsigned remote_uid;
	unsigned local_uid;
#ifdef __APPLE__
	unsigned remote_gid;
	unsigned local_gid;
#endif
	int remote_uid_detected;
	unsigned blksize;
	char *progname;
	long modifver;
	unsigned outstanding_len;
	unsigned max_outstanding_len;
	pthread_cond_t outstanding_cond;
	int password_stdin;
	char *password;
	int ext_posix_rename;
	int ext_statvfs;
	int ext_hardlink;
	mode_t mnt_mode;

	/* statistics */
	uint64_t bytes_sent;
	uint64_t bytes_received;
	uint64_t num_sent;
	uint64_t num_received;
	unsigned int min_rtt;
	unsigned int max_rtt;
	uint64_t total_rtt;
	unsigned int num_connect;
};

static struct sshfs sshfs;

static const char *ssh_opts[] = {
	"AddressFamily",
	"BatchMode",
	"BindAddress",
	"ChallengeResponseAuthentication",
	"CheckHostIP",
	"Cipher",
	"Ciphers",
	"Compression",
	"CompressionLevel",
	"ConnectionAttempts",
	"ConnectTimeout",
	"ControlMaster",
	"ControlPath",
	"GlobalKnownHostsFile",
	"GSSAPIAuthentication",
	"GSSAPIDelegateCredentials",
	"HostbasedAuthentication",
	"HostKeyAlgorithms",
	"HostKeyAlias",
	"HostName",
	"IdentitiesOnly",
	"IdentityFile",
	"KbdInteractiveAuthentication",
	"KbdInteractiveDevices",
	"LocalCommand",
	"LogLevel",
	"MACs",
	"NoHostAuthenticationForLocalhost",
	"NumberOfPasswordPrompts",
	"PasswordAuthentication",
	"Port",
	"PreferredAuthentications",
	"ProxyCommand",
	"PubkeyAuthentication",
	"RekeyLimit",
	"RhostsRSAAuthentication",
	"RSAAuthentication",
	"ServerAliveCountMax",
	"ServerAliveInterval",
	"SmartcardDevice",
	"StrictHostKeyChecking",
	"TCPKeepAlive",
	"UsePrivilegedPort",
	"UserKnownHostsFile",
	"VerifyHostKeyDNS",
	NULL,
};

enum {
	KEY_PORT,
	KEY_COMPRESS,
	KEY_HELP,
	KEY_VERSION,
	KEY_FOREGROUND,
	KEY_CONFIGFILE,
};

enum {
	IDMAP_NONE,
	IDMAP_USER,
	IDMAP_FILE,
};

enum {
	NOMAP_IGNORE,
	NOMAP_ERROR,
};

#define SSHFS_OPT(t, p, v) { t, offsetof(struct sshfs, p), v }

static struct fuse_opt sshfs_opts[] = {
	SSHFS_OPT("directport=%s",     directport, 0),
	SSHFS_OPT("ssh_command=%s",    ssh_command, 0),
	SSHFS_OPT("sftp_server=%s",    sftp_server, 0),
	SSHFS_OPT("max_read=%u",       max_read, 0),
	SSHFS_OPT("max_write=%u",      max_write, 0),
	SSHFS_OPT("ssh_protocol=%u",   ssh_ver, 0),
	SSHFS_OPT("-1",                ssh_ver, 1),
	SSHFS_OPT("workaround=%s",     workarounds, 0),
	SSHFS_OPT("idmap=none",        idmap, IDMAP_NONE),
	SSHFS_OPT("idmap=user",        idmap, IDMAP_USER),
	SSHFS_OPT("idmap=file",        idmap, IDMAP_FILE),
	SSHFS_OPT("uidfile=%s",        uid_file, 0),
	SSHFS_OPT("gidfile=%s",        gid_file, 0),
	SSHFS_OPT("nomap=ignore",      nomap, NOMAP_IGNORE),
	SSHFS_OPT("nomap=error",       nomap, NOMAP_ERROR),
	SSHFS_OPT("sshfs_sync",        sync_write, 1),
	SSHFS_OPT("no_readahead",      sync_read, 1),
	SSHFS_OPT("sync_readdir",      sync_readdir, 1),
	SSHFS_OPT("sshfs_debug",       debug, 1),
	SSHFS_OPT("reconnect",         reconnect, 1),
	SSHFS_OPT("transform_symlinks", transform_symlinks, 1),
	SSHFS_OPT("follow_symlinks",   follow_symlinks, 1),
	SSHFS_OPT("no_check_root",     no_check_root, 1),
	SSHFS_OPT("password_stdin",    password_stdin, 1),
	SSHFS_OPT("delay_connect",     delay_connect, 1),
	SSHFS_OPT("slave",             slave, 1),
	SSHFS_OPT("disable_hardlink",  disable_hardlink, 1),

	FUSE_OPT_KEY("-p ",            KEY_PORT),
	FUSE_OPT_KEY("-C",             KEY_COMPRESS),
	FUSE_OPT_KEY("-V",             KEY_VERSION),
	FUSE_OPT_KEY("--version",      KEY_VERSION),
	FUSE_OPT_KEY("-h",             KEY_HELP),
	FUSE_OPT_KEY("--help",         KEY_HELP),
	FUSE_OPT_KEY("debug",          KEY_FOREGROUND),
	FUSE_OPT_KEY("-d",             KEY_FOREGROUND),
	FUSE_OPT_KEY("-f",             KEY_FOREGROUND),
	FUSE_OPT_KEY("-F ",            KEY_CONFIGFILE),
	FUSE_OPT_END
};

static struct fuse_opt workaround_opts[] = {
	SSHFS_OPT("none",       rename_workaround, 0),
	SSHFS_OPT("none",       nodelay_workaround, 0),
	SSHFS_OPT("none",       nodelaysrv_workaround, 0),
	SSHFS_OPT("none",       truncate_workaround, 0),
	SSHFS_OPT("none",       buflimit_workaround, 0),
	SSHFS_OPT("none",       fstat_workaround, 0),
	SSHFS_OPT("all",        rename_workaround, 1),
	SSHFS_OPT("all",        nodelay_workaround, 1),
	SSHFS_OPT("all",        nodelaysrv_workaround, 1),
	SSHFS_OPT("all",        truncate_workaround, 1),
	SSHFS_OPT("all",        buflimit_workaround, 1),
	SSHFS_OPT("all",        fstat_workaround, 1),
	SSHFS_OPT("rename",     rename_workaround, 1),
	SSHFS_OPT("norename",   rename_workaround, 0),
	SSHFS_OPT("nodelay",    nodelay_workaround, 1),
	SSHFS_OPT("nonodelay",  nodelay_workaround, 0),
	SSHFS_OPT("nodelaysrv", nodelaysrv_workaround, 1),
	SSHFS_OPT("nonodelaysrv", nodelaysrv_workaround, 0),
	SSHFS_OPT("truncate",   truncate_workaround, 1),
	SSHFS_OPT("notruncate", truncate_workaround, 0),
	SSHFS_OPT("buflimit",   buflimit_workaround, 1),
	SSHFS_OPT("nobuflimit", buflimit_workaround, 0),
	SSHFS_OPT("fstat",      fstat_workaround, 1),
	SSHFS_OPT("nofstat",    fstat_workaround, 0),
	FUSE_OPT_END
};

#define DEBUG(format, args...)						\
	do { if (sshfs.debug) fprintf(stderr, format, args); } while(0)

static const char *type_name(uint8_t type)
{
	switch(type) {
	case SSH_FXP_INIT:           return "INIT";
	case SSH_FXP_VERSION:        return "VERSION";
	case SSH_FXP_OPEN:           return "OPEN";
	case SSH_FXP_CLOSE:          return "CLOSE";
	case SSH_FXP_READ:           return "READ";
	case SSH_FXP_WRITE:          return "WRITE";
	case SSH_FXP_LSTAT:          return "LSTAT";
	case SSH_FXP_FSTAT:          return "FSTAT";
	case SSH_FXP_SETSTAT:        return "SETSTAT";
	case SSH_FXP_FSETSTAT:       return "FSETSTAT";
	case SSH_FXP_OPENDIR:        return "OPENDIR";
	case SSH_FXP_READDIR:        return "READDIR";
	case SSH_FXP_REMOVE:         return "REMOVE";
	case SSH_FXP_MKDIR:          return "MKDIR";
	case SSH_FXP_RMDIR:          return "RMDIR";
	case SSH_FXP_REALPATH:       return "REALPATH";
	case SSH_FXP_STAT:           return "STAT";
	case SSH_FXP_RENAME:         return "RENAME";
	case SSH_FXP_READLINK:       return "READLINK";
	case SSH_FXP_SYMLINK:        return "SYMLINK";
	case SSH_FXP_STATUS:         return "STATUS";
	case SSH_FXP_HANDLE:         return "HANDLE";
	case SSH_FXP_DATA:           return "DATA";
	case SSH_FXP_NAME:           return "NAME";
	case SSH_FXP_ATTRS:          return "ATTRS";
	case SSH_FXP_EXTENDED:       return "EXTENDED";
	case SSH_FXP_EXTENDED_REPLY: return "EXTENDED_REPLY";
	default:                     return "???";
	}
}

#define container_of(ptr, type, member) ({				\
			const typeof( ((type *)0)->member ) *__mptr = (ptr); \
			(type *)( (char *)__mptr - offsetof(type,member) );})

#define list_entry(ptr, type, member)		\
	container_of(ptr, type, member)

static void list_init(struct list_head *head)
{
	head->next = head;
	head->prev = head;
}

static void list_add(struct list_head *new, struct list_head *head)
{
	struct list_head *prev = head;
	struct list_head *next = head->next;
	next->prev = new;
	new->next = next;
	new->prev = prev;
	prev->next = new;
}

static void list_del(struct list_head *entry)
{
	struct list_head *prev = entry->prev;
	struct list_head *next = entry->next;
	next->prev = prev;
	prev->next = next;

}

static int list_empty(const struct list_head *head)
{
	return head->next == head;
}

/* given a pointer to the uid/gid, and the mapping table, remap the
 * uid/gid, if necessary */
static inline int translate_id(uint32_t *id, GHashTable *map)
{
	gpointer id_p;
	if (g_hash_table_lookup_extended(map, GUINT_TO_POINTER(*id), NULL, &id_p)) {
		*id = GPOINTER_TO_UINT(id_p);
		return 0;
	}
	switch (sshfs.nomap) {
	case NOMAP_ERROR: return -1;
	case NOMAP_IGNORE: return 0;
	default:
		fprintf(stderr, "internal error\n");
		abort();
	}
}

static inline void buf_init(struct buffer *buf, size_t size)
{
	if (size) {
		buf->p = (uint8_t *) malloc(size);
		if (!buf->p) {
			fprintf(stderr, "sshfs: memory allocation failed\n");
			abort();
		}
	} else
		buf->p = NULL;
	buf->len = 0;
	buf->size = size;
}

static inline void buf_free(struct buffer *buf)
{
	free(buf->p);
}

static inline void buf_finish(struct buffer *buf)
{
	buf->len = buf->size;
}

static inline void buf_clear(struct buffer *buf)
{
	buf_free(buf);
	buf_init(buf, 0);
}

static void buf_resize(struct buffer *buf, size_t len)
{
	buf->size = (buf->len + len + 63) & ~31;
	buf->p = (uint8_t *) realloc(buf->p, buf->size);
	if (!buf->p) {
		fprintf(stderr, "sshfs: memory allocation failed\n");
		abort();
	}
}

static inline void buf_check_add(struct buffer *buf, size_t len)
{
	if (buf->len + len > buf->size)
		buf_resize(buf, len);
}

#define _buf_add_mem(b, d, l)			\
	buf_check_add(b, l);			\
	memcpy(b->p + b->len, d, l);		\
	b->len += l;


static inline void buf_add_mem(struct buffer *buf, const void *data,
                               size_t len)
{
	_buf_add_mem(buf, data, len);
}

static inline void buf_add_buf(struct buffer *buf, const struct buffer *bufa)
{
	_buf_add_mem(buf, bufa->p, bufa->len);
}

static inline void buf_add_uint8(struct buffer *buf, uint8_t val)
{
	_buf_add_mem(buf, &val, 1);
}

static inline void buf_add_uint32(struct buffer *buf, uint32_t val)
{
	uint32_t nval = htonl(val);
	_buf_add_mem(buf, &nval, 4);
}

static inline void buf_add_uint64(struct buffer *buf, uint64_t val)
{
	buf_add_uint32(buf, val >> 32);
	buf_add_uint32(buf, val & 0xffffffff);
}

static inline void buf_add_data(struct buffer *buf, const struct buffer *data)
{
	buf_add_uint32(buf, data->len);
	buf_add_mem(buf, data->p, data->len);
}

static inline void buf_add_string(struct buffer *buf, const char *str)
{
	struct buffer data;
	data.p = (uint8_t *) str;
	data.len = strlen(str);
	buf_add_data(buf, &data);
}

static inline void buf_add_path(struct buffer *buf, const char *path)
{
	char *realpath;

	if (sshfs.base_path[0]) {
		if (path[1]) {
			if (sshfs.base_path[strlen(sshfs.base_path)-1] != '/') {
				realpath = g_strdup_printf("%s/%s",
							   sshfs.base_path,
							   path + 1);
			} else {
				realpath = g_strdup_printf("%s%s",
							   sshfs.base_path,
							   path + 1);
			}
		} else {
			realpath = g_strdup(sshfs.base_path);
		}
	} else {
		if (path[1])
			realpath = g_strdup(path + 1);
		else
			realpath = g_strdup(".");
	}
	buf_add_string(buf, realpath);
	g_free(realpath);
}

static int buf_check_get(struct buffer *buf, size_t len)
{
	if (buf->len + len > buf->size) {
		fprintf(stderr, "buffer too short\n");
		return -1;
	} else
		return 0;
}

static inline int buf_get_mem(struct buffer *buf, void *data, size_t len)
{
	if (buf_check_get(buf, len) == -1)
		return -1;
	memcpy(data, buf->p + buf->len, len);
	buf->len += len;
	return 0;
}

static inline int buf_get_uint8(struct buffer *buf, uint8_t *val)
{
	return buf_get_mem(buf, val, 1);
}

static inline int buf_get_uint32(struct buffer *buf, uint32_t *val)
{
	uint32_t nval;
	if (buf_get_mem(buf, &nval, 4) == -1)
		return -1;
	*val = ntohl(nval);
	return 0;
}

static inline int buf_get_uint64(struct buffer *buf, uint64_t *val)
{
	uint32_t val1;
	uint32_t val2;
	if (buf_get_uint32(buf, &val1) == -1 ||
	    buf_get_uint32(buf, &val2) == -1) {
		return -1;
	}
	*val = ((uint64_t) val1 << 32) + val2;
	return 0;
}

static inline int buf_get_data(struct buffer *buf, struct buffer *data)
{
	uint32_t len;
	if (buf_get_uint32(buf, &len) == -1 || len > buf->size - buf->len)
		return -1;
	buf_init(data, len + 1);
	data->size = len;
	if (buf_get_mem(buf, data->p, data->size) == -1) {
		buf_free(data);
		return -1;
	}
	return 0;
}

static inline int buf_get_string(struct buffer *buf, char **str)
{
	struct buffer data;
	if (buf_get_data(buf, &data) == -1)
		return -1;
	data.p[data.size] = '\0';
	*str = (char *) data.p;
	return 0;
}

static int buf_get_attrs(struct buffer *buf, struct stat *stbuf, int *flagsp)
{
	uint32_t flags;
	uint64_t size = 0;
	uint32_t uid = 0;
	uint32_t gid = 0;
	uint32_t atime = 0;
	uint32_t mtime = 0;
	uint32_t mode = S_IFREG | 0777;

	if (buf_get_uint32(buf, &flags) == -1)
		return -EIO;
	if (flagsp)
		*flagsp = flags;
	if ((flags & SSH_FILEXFER_ATTR_SIZE) &&
	    buf_get_uint64(buf, &size) == -1)
		return -EIO;
	if ((flags & SSH_FILEXFER_ATTR_UIDGID) &&
	    (buf_get_uint32(buf, &uid) == -1 ||
	     buf_get_uint32(buf, &gid) == -1))
		return -EIO;
	if ((flags & SSH_FILEXFER_ATTR_PERMISSIONS) &&
	    buf_get_uint32(buf, &mode) == -1)
		return -EIO;
	if ((flags & SSH_FILEXFER_ATTR_ACMODTIME)) {
		if (buf_get_uint32(buf, &atime) == -1 ||
		    buf_get_uint32(buf, &mtime) == -1)
			return -EIO;
	}
	if ((flags & SSH_FILEXFER_ATTR_EXTENDED)) {
		uint32_t extcount;
		unsigned i;
		if (buf_get_uint32(buf, &extcount) == -1)
			return -EIO;
		for (i = 0; i < extcount; i++) {
			struct buffer tmp;
			if (buf_get_data(buf, &tmp) == -1)
				return -EIO;
			buf_free(&tmp);
			if (buf_get_data(buf, &tmp) == -1)
				return -EIO;
			buf_free(&tmp);
		}
	}

#ifdef __APPLE__
	if (sshfs.remote_uid_detected) {
		if (uid == sshfs.remote_uid)
			uid = sshfs.local_uid;
		if (gid == sshfs.remote_gid)
			gid = sshfs.local_gid;
	}
#else /* !__APPLE__ */
	if (sshfs.remote_uid_detected && uid == sshfs.remote_uid)
		uid = sshfs.local_uid;
#endif /* __APPLE__ */
	if (sshfs.idmap == IDMAP_FILE && sshfs.uid_map)
		if (translate_id(&uid, sshfs.uid_map) == -1)
			return -EPERM;
	if (sshfs.idmap == IDMAP_FILE && sshfs.gid_map)
		if (translate_id(&gid, sshfs.gid_map) == -1)
			return -EPERM;

	memset(stbuf, 0, sizeof(struct stat));
	stbuf->st_mode = mode;
	stbuf->st_nlink = 1;
	stbuf->st_size = size;
	if (sshfs.blksize) {
		stbuf->st_blksize = sshfs.blksize;
		stbuf->st_blocks = ((size + sshfs.blksize - 1) &
			~((unsigned long long) sshfs.blksize - 1)) >> 9;
	}
	stbuf->st_uid = uid;
	stbuf->st_gid = gid;
	stbuf->st_atime = atime;
	stbuf->st_ctime = stbuf->st_mtime = mtime;
	return 0;
}

static int buf_get_statvfs(struct buffer *buf, struct statvfs *stbuf)
{
	uint64_t bsize;
	uint64_t frsize;
	uint64_t blocks;
	uint64_t bfree;
	uint64_t bavail;
	uint64_t files;
	uint64_t ffree;
	uint64_t favail;
	uint64_t fsid;
	uint64_t flag;
	uint64_t namemax;

	if (buf_get_uint64(buf, &bsize) == -1 ||
	    buf_get_uint64(buf, &frsize) == -1 ||
	    buf_get_uint64(buf, &blocks) == -1 ||
	    buf_get_uint64(buf, &bfree) == -1 ||
	    buf_get_uint64(buf, &bavail) == -1 ||
	    buf_get_uint64(buf, &files) == -1 ||
	    buf_get_uint64(buf, &ffree) == -1 ||
	    buf_get_uint64(buf, &favail) == -1 ||
	    buf_get_uint64(buf, &fsid) == -1 ||
	    buf_get_uint64(buf, &flag) == -1 ||
	    buf_get_uint64(buf, &namemax) == -1) {
		return -1;
	}

	memset(stbuf, 0, sizeof(struct statvfs));
	stbuf->f_bsize = bsize;
	stbuf->f_frsize = frsize;
	stbuf->f_blocks = blocks;
	stbuf->f_bfree = bfree;
	stbuf->f_bavail = bavail;
	stbuf->f_files = files;
	stbuf->f_ffree = ffree;
	stbuf->f_favail = favail;
	stbuf->f_namemax = namemax;

	return 0;
}

static int buf_get_entries(struct buffer *buf, fuse_cache_dirh_t h,
                           fuse_cache_dirfil_t filler)
{
	uint32_t count;
	unsigned i;

	if (buf_get_uint32(buf, &count) == -1)
		return -EIO;

	for (i = 0; i < count; i++) {
		int err = -1;
		char *name;
		char *longname;
		struct stat stbuf;
		if (buf_get_string(buf, &name) == -1)
			return -EIO;
		if (buf_get_string(buf, &longname) != -1) {
			free(longname);
			err = buf_get_attrs(buf, &stbuf, NULL);
			if (!err) {
				if (sshfs.follow_symlinks &&
				    S_ISLNK(stbuf.st_mode)) {
					stbuf.st_mode = 0;
				}
				filler(h, name, &stbuf);
			}
		}
		free(name);
		if (err)
			return err;
	}
	return 0;
}

static void ssh_add_arg(const char *arg)
{
	if (fuse_opt_add_arg(&sshfs.ssh_args, arg) == -1)
		_exit(1);
}

#ifdef SSH_NODELAY_WORKAROUND
static int do_ssh_nodelay_workaround(void)
{
#ifdef __APPLE__
	char *oldpreload = getenv("DYLD_INSERT_LIBRARIES");
#else
	char *oldpreload = getenv("LD_PRELOAD");
#endif
	char *newpreload;
	char sopath[PATH_MAX];
	int res;

#ifdef __APPLE__
	char *sshfs_program_path_base = NULL;
	if (!sshfs_program_path[0]) {
		goto nobundle;
	}
	sshfs_program_path_base = dirname(sshfs_program_path);
	if (!sshfs_program_path_base) {
		goto nobundle;
	}
	snprintf(sopath, sizeof(sopath), "%s/%s", sshfs_program_path_base,
             SSHNODELAY_SO);
	res = access(sopath, R_OK);
	if (res == -1) {
		goto nobundle;
	}
	goto pathok;

nobundle:
#endif /* __APPLE__ */

	snprintf(sopath, sizeof(sopath), "%s/%s", LIBDIR, SSHNODELAY_SO);
	res = access(sopath, R_OK);
	if (res == -1) {
		char *s;
		if (!realpath(sshfs.progname, sopath))
			return -1;

		s = strrchr(sopath, '/');
		if (!s)
			s = sopath;
		else
			s++;

		if (s + strlen(SSHNODELAY_SO) >= sopath + sizeof(sopath))
			return -1;

		strcpy(s, SSHNODELAY_SO);
		res = access(sopath, R_OK);
		if (res == -1) {
			fprintf(stderr, "sshfs: cannot find %s\n",
				SSHNODELAY_SO);
			return -1;
		}
	}

#ifdef __APPLE__
pathok:
#endif

	newpreload = g_strdup_printf("%s%s%s",
				     oldpreload ? oldpreload : "",
				     oldpreload ? " " : "",
				     sopath);

#ifdef __APPLE__
	if (!newpreload || setenv("DYLD_INSERT_LIBRARIES", newpreload, 1) == -1)
		fprintf(stderr, "warning: failed set DYLD_INSERT_LIBRARIES for ssh nodelay workaround\n");
#else /* !__APPLE__ */
	if (!newpreload || setenv("LD_PRELOAD", newpreload, 1) == -1) {
		fprintf(stderr, "warning: failed set LD_PRELOAD "
			"for ssh nodelay workaround\n");
	}
#endif /* __APPLE__ */
	g_free(newpreload);
	return 0;
}
#endif

static int pty_expect_loop(void)
{
	int res;
	char buf[256];
	const char *passwd_str = "assword:";
	int timeout = 60 * 1000; /* 1min timeout for the prompt to appear */
	int passwd_len = strlen(passwd_str);
	int len = 0;
	char c;

	while (1) {
		struct pollfd fds[2];

		fds[0].fd = sshfs.rfd;
		fds[0].events = POLLIN;
		fds[1].fd = sshfs.ptyfd;
		fds[1].events = POLLIN;
		res = poll(fds, 2, timeout);
		if (res == -1) {
			perror("poll");
			return -1;
		}
		if (res == 0) {
			fprintf(stderr, "Timeout waiting for prompt\n");
			return -1;
		}
		if (fds[0].revents) {
			/*
			 * Something happened on stdout of ssh, this
			 * either means, that we are connected, or
			 * that we are disconnected.  In any case the
			 * password doesn't matter any more.
			 */
			break;
		}

		res = read(sshfs.ptyfd, &c, 1);
		if (res == -1) {
			perror("read");
			return -1;
		}
		if (res == 0) {
			fprintf(stderr, "EOF while waiting for prompt\n");
			return -1;
		}
		buf[len] = c;
		len++;
		if (len == passwd_len) {
			if (memcmp(buf, passwd_str, passwd_len) == 0) {
				write(sshfs.ptyfd, sshfs.password,
				      strlen(sshfs.password));
			}
			memmove(buf, buf + 1, passwd_len - 1);
			len--;
		}
	}

	if (!sshfs.reconnect) {
		size_t size = getpagesize();

		memset(sshfs.password, 0, size);
		munmap(sshfs.password, size);
		sshfs.password = NULL;
	}

	return 0;
}

static int pty_master(char **name)
{
	int mfd;

	mfd = open("/dev/ptmx", O_RDWR | O_NOCTTY);
	if (mfd == -1) {
		perror("failed to open pty");
		return -1;
	}
	if (grantpt(mfd) != 0) {
		perror("grantpt");
		return -1;
	}
	if (unlockpt(mfd) != 0) {
		perror("unlockpt");
		return -1;
	}
	*name = ptsname(mfd);

	return mfd;
}

static void replace_arg(char **argp, const char *newarg)
{
	free(*argp);
	*argp = strdup(newarg);
	if (*argp == NULL) {
		fprintf(stderr, "sshfs: memory allocation failed\n");
		abort();
	}
}

static int start_ssh(void)
{
	char *ptyname = NULL;
	int sockpair[2];
	int pid;

	if (sshfs.password_stdin) {

		sshfs.ptyfd = pty_master(&ptyname);
		if (sshfs.ptyfd == -1)
			return -1;

		sshfs.ptyslavefd = open(ptyname, O_RDWR | O_NOCTTY);
		if (sshfs.ptyslavefd == -1)
			return -1;
	}

	if (socketpair(AF_UNIX, SOCK_STREAM, 0, sockpair) == -1) {
		perror("failed to create socket pair");
		return -1;
	}
	sshfs.rfd = sockpair[0];
	sshfs.wfd = sockpair[0];

	pid = fork();
	if (pid == -1) {
		perror("failed to fork");
		close(sockpair[1]);
		return -1;
	} else if (pid == 0) {
		int devnull;

#ifdef SSH_NODELAY_WORKAROUND
		if (sshfs.nodelay_workaround &&
		    do_ssh_nodelay_workaround() == -1) {
			fprintf(stderr,
				"warning: ssh nodelay workaround disabled\n");
		}
#endif

		if (sshfs.nodelaysrv_workaround) {
			int i;
			/*
			 * Hack to work around missing TCP_NODELAY
			 * setting in sshd
			 */
			for (i = 1; i < sshfs.ssh_args.argc; i++) {
				if (strcmp(sshfs.ssh_args.argv[i], "-x") == 0) {
					replace_arg(&sshfs.ssh_args.argv[i],
						    "-X");
					break;
				}
			}
		}

		devnull = open("/dev/null", O_WRONLY);

		if (dup2(sockpair[1], 0) == -1 || dup2(sockpair[1], 1) == -1) {
			perror("failed to redirect input/output");
			_exit(1);
		}
		if (!sshfs.foreground && devnull != -1)
			dup2(devnull, 2);

		close(devnull);
		close(sockpair[0]);
		close(sockpair[1]);

		switch (fork()) {
		case -1:
			perror("failed to fork");
			_exit(1);
		case 0:
			break;
		default:
			_exit(0);
		}
		chdir("/");

		if (sshfs.password_stdin) {
			int sfd;

			setsid();
			sfd = open(ptyname, O_RDWR);
			if (sfd == -1) {
				perror(ptyname);
				_exit(1);
			}
			close(sfd);
			close(sshfs.ptyslavefd);
			close(sshfs.ptyfd);
		}

		if (sshfs.debug) {
			int i;

			fprintf(stderr, "executing");
			for (i = 0; i < sshfs.ssh_args.argc; i++)
				fprintf(stderr, " <%s>",
					sshfs.ssh_args.argv[i]);
			fprintf(stderr, "\n");
		}

		execvp(sshfs.ssh_args.argv[0], sshfs.ssh_args.argv);
		fprintf(stderr, "failed to execute '%s': %s\n",
			sshfs.ssh_args.argv[0], strerror(errno));
		_exit(1);
	}
	waitpid(pid, NULL, 0);
	close(sockpair[1]);
	return 0;
}

static int connect_slave()
{
	sshfs.rfd = STDIN_FILENO;
	sshfs.wfd = STDOUT_FILENO;
	return 0;
}

static int connect_to(char *host, char *port)
{
	int err;
	int sock;
	int opt;
	struct addrinfo *ai;
	struct addrinfo hint;

	memset(&hint, 0, sizeof(hint));
	hint.ai_family = PF_INET;
	hint.ai_socktype = SOCK_STREAM;
	err = getaddrinfo(host, port, &hint, &ai);
	if (err) {
		fprintf(stderr, "failed to resolve %s:%s: %s\n", host, port,
			gai_strerror(err));
		return -1;
	}
	sock = socket(ai->ai_family, ai->ai_socktype, ai->ai_protocol);
	if (sock == -1) {
		perror("failed to create socket");
		return -1;
	}
	err = connect(sock, ai->ai_addr, ai->ai_addrlen);
	if (err == -1) {
		perror("failed to connect");
		return -1;
	}
	opt = 1;
	err = setsockopt(sock, IPPROTO_TCP, TCP_NODELAY, &opt, sizeof(opt));
	if (err == -1)
		perror("warning: failed to set TCP_NODELAY");

	freeaddrinfo(ai);

	sshfs.rfd = sock;
	sshfs.wfd = sock;
	return 0;
}

static int do_write(struct iovec *iov, size_t count)
{
	int res;
	while (count) {
		res = writev(sshfs.wfd, iov, count);
		if (res == -1) {
			perror("write");
			return -1;
		} else if (res == 0) {
			fprintf(stderr, "zero write\n");
			return -1;
		}
		do {
			if ((unsigned) res < iov->iov_len) {
				iov->iov_len -= res;
				iov->iov_base += res;
				break;
			} else {
				res -= iov->iov_len;
				count --;
				iov ++;
			}
		} while(count);
	}
	return 0;
}

static uint32_t sftp_get_id(void)
{
	static uint32_t idctr;
	return idctr++;
}

static void buf_to_iov(const struct buffer *buf, struct iovec *iov)
{
	iov->iov_base = buf->p;
	iov->iov_len = buf->len;
}

static size_t iov_length(const struct iovec *iov, unsigned long nr_segs)
{
	unsigned long seg;
	size_t ret = 0;

	for (seg = 0; seg < nr_segs; seg++)
		ret += iov[seg].iov_len;
	return ret;
}

#define SFTP_MAX_IOV 3

static int sftp_send_iov(uint8_t type, uint32_t id, struct iovec iov[],
                         size_t count)
{
	int res;
	struct buffer buf;
	struct iovec iovout[SFTP_MAX_IOV];
	unsigned i;
	unsigned nout = 0;

	assert(count <= SFTP_MAX_IOV - 1);
	buf_init(&buf, 9);
	buf_add_uint32(&buf, iov_length(iov, count) + 5);
	buf_add_uint8(&buf, type);
	buf_add_uint32(&buf, id);
	buf_to_iov(&buf, &iovout[nout++]);
	for (i = 0; i < count; i++)
		iovout[nout++] = iov[i];
	pthread_mutex_lock(&sshfs.lock_write);
	res = do_write(iovout, nout);
	pthread_mutex_unlock(&sshfs.lock_write);
	buf_free(&buf);
	return res;
}

static int do_read(struct buffer *buf)
{
	int res;
	uint8_t *p = buf->p;
	size_t size = buf->size;
	while (size) {
		res = read(sshfs.rfd, p, size);
		if (res == -1) {
			perror("read");
			return -1;
		} else if (res == 0) {
			fprintf(stderr, "remote host has disconnected\n");
			return -1;
		}
		size -= res;
		p += res;
	}
	return 0;
}

static int sftp_read(uint8_t *type, struct buffer *buf)
{
	int res;
	struct buffer buf2;
	uint32_t len;
	buf_init(&buf2, 5);
	res = do_read(&buf2);
	if (res != -1) {
		if (buf_get_uint32(&buf2, &len) == -1)
			return -1;
		if (len > MAX_REPLY_LEN) {
			fprintf(stderr, "reply len too large: %u\n", len);
			return -1;
		}
		if (buf_get_uint8(&buf2, type) == -1)
			return -1;
		buf_init(buf, len - 1);
		res = do_read(buf);
	}
	buf_free(&buf2);
	return res;
}

static void request_free(struct request *req)
{
	buf_free(&req->reply);
	sem_destroy(&req->ready);
	g_free(req);
}

static void chunk_free(struct read_chunk *chunk)
{
	while (!list_empty(&chunk->reqs)) {
		struct read_req *rreq;

		rreq = list_entry(chunk->reqs.prev, struct read_req, list);
		list_del(&rreq->list);
		buf_free(&rreq->data);
		g_free(rreq);
	}
	g_free(chunk);
}

static void chunk_put(struct read_chunk *chunk)
{
	if (chunk) {
		chunk->refs--;
		if (!chunk->refs)
			chunk_free(chunk);
	}
}

static void chunk_put_locked(struct read_chunk *chunk)
{
	pthread_mutex_lock(&sshfs.lock);
	chunk_put(chunk);
	pthread_mutex_unlock(&sshfs.lock);
}

static int clean_req(void *key_, struct request *req)
{
	(void) key_;

	req->error = -EIO;
	if (req->want_reply)
		sem_post(&req->ready);
	else {
		if (req->end_func)
			req->end_func(req);
		request_free(req);
	}
	return TRUE;
}

static int process_one_request(void)
{
	int res;
	struct buffer buf;
	uint8_t type;
	struct request *req;
	uint32_t id;

	buf_init(&buf, 0);
	res = sftp_read(&type, &buf);
	if (res == -1)
		return -1;
	if (buf_get_uint32(&buf, &id) == -1)
		return -1;

	pthread_mutex_lock(&sshfs.lock);
	req = (struct request *)
		g_hash_table_lookup(sshfs.reqtab, GUINT_TO_POINTER(id));
	if (req == NULL)
		fprintf(stderr, "request %i not found\n", id);
	else {
		int was_over;

		was_over = sshfs.outstanding_len > sshfs.max_outstanding_len;
		sshfs.outstanding_len -= req->len;
		if (was_over &&
		    sshfs.outstanding_len <= sshfs.max_outstanding_len) {
			pthread_cond_broadcast(&sshfs.outstanding_cond);
		}
		g_hash_table_remove(sshfs.reqtab, GUINT_TO_POINTER(id));
	}
	pthread_mutex_unlock(&sshfs.lock);
	if (req != NULL) {
		if (sshfs.debug) {
			struct timeval now;
			unsigned int difftime;
			unsigned msgsize = buf.size + 5;

			gettimeofday(&now, NULL);
			difftime = (now.tv_sec - req->start.tv_sec) * 1000;
			difftime += (now.tv_usec - req->start.tv_usec) / 1000;
			DEBUG("  [%05i] %14s %8ubytes (%ims)\n", id,
			      type_name(type), msgsize, difftime);

			if (difftime < sshfs.min_rtt || !sshfs.num_received)
				sshfs.min_rtt = difftime;
			if (difftime > sshfs.max_rtt)
				sshfs.max_rtt = difftime;
			sshfs.total_rtt += difftime;
			sshfs.num_received++;
			sshfs.bytes_received += msgsize;
		}
		req->reply = buf;
		req->reply_type = type;
		req->replied = 1;
		if (req->want_reply)
			sem_post(&req->ready);
		else {
			if (req->end_func) {
				pthread_mutex_lock(&sshfs.lock);
				req->end_func(req);
				pthread_mutex_unlock(&sshfs.lock);
			}
			request_free(req);
		}
	} else
		buf_free(&buf);

	return 0;
}

static void close_conn(void)
{
	close(sshfs.rfd);
	if (sshfs.rfd != sshfs.wfd)
		close(sshfs.wfd);
	sshfs.rfd = -1;
	sshfs.wfd = -1;
	if (sshfs.ptyfd != -1) {
		close(sshfs.ptyfd);
		sshfs.ptyfd = -1;
	}
	if (sshfs.ptyslavefd != -1) {
		close(sshfs.ptyslavefd);
		sshfs.ptyslavefd = -1;
	}
}

static void *process_requests(void *data_)
{
	(void) data_;

	while (1) {
		if (process_one_request() == -1)
			break;
	}

	pthread_mutex_lock(&sshfs.lock);
	sshfs.processing_thread_started = 0;
	close_conn();
	g_hash_table_foreach_remove(sshfs.reqtab, (GHRFunc) clean_req, NULL);
	sshfs.connver ++;
	sshfs.outstanding_len = 0;
	pthread_cond_broadcast(&sshfs.outstanding_cond);
	pthread_mutex_unlock(&sshfs.lock);

	if (!sshfs.reconnect) {
		/* harakiri */
		kill(getpid(), SIGTERM);
	}
	return NULL;
}

static int sftp_init_reply_ok(struct buffer *buf, uint32_t *version)
{
	uint32_t len;
	uint8_t type;

	if (buf_get_uint32(buf, &len) == -1)
		return -1;

	if (len < 5 || len > MAX_REPLY_LEN)
		return 1;

	if (buf_get_uint8(buf, &type) == -1)
		return -1;

	if (type != SSH_FXP_VERSION)
		return 1;

	if (buf_get_uint32(buf, version) == -1)
		return -1;

	DEBUG("Server version: %u\n", *version);

	if (len > 5) {
		struct buffer buf2;

		buf_init(&buf2, len - 5);
		if (do_read(&buf2) == -1) {
			buf_free(&buf2);
			return -1;
		}

		do {
			char *ext;
			char *extdata;

			if (buf_get_string(&buf2, &ext) == -1 ||
			    buf_get_string(&buf2, &extdata) == -1) {
				buf_free(&buf2);
				return -1;
			}

			DEBUG("Extension: %s <%s>\n", ext, extdata);

			if (strcmp(ext, SFTP_EXT_POSIX_RENAME) == 0 &&
			    strcmp(extdata, "1") == 0) {
				sshfs.ext_posix_rename = 1;
				sshfs.rename_workaround = 0;
			}
			if (strcmp(ext, SFTP_EXT_STATVFS) == 0 &&
			    strcmp(extdata, "2") == 0)
				sshfs.ext_statvfs = 1;
			if (strcmp(ext, SFTP_EXT_HARDLINK) == 0 &&
			    strcmp(extdata, "1") == 0)
				sshfs.ext_hardlink = 1;
		} while (buf2.len < buf2.size);
		buf_free(&buf2);
	}
	return 0;
}

static int sftp_find_init_reply(uint32_t *version)
{
	int res;
	struct buffer buf;

	buf_init(&buf, 9);
	res = do_read(&buf);
	while (res != -1) {
		struct buffer buf2;

		res = sftp_init_reply_ok(&buf, version);
		if (res <= 0)
			break;

		/* Iterate over any rubbish until the version reply is found */
		DEBUG("%c", *buf.p);
		memmove(buf.p, buf.p + 1, buf.size - 1);
		buf.len = 0;
		buf2.p = buf.p + buf.size - 1;
		buf2.size = 1;
		res = do_read(&buf2);
	}
	buf_free(&buf);
	return res;
}

static int sftp_init()
{
	int res = -1;
	uint32_t version = 0;
	struct buffer buf;
	buf_init(&buf, 0);
	if (sftp_send_iov(SSH_FXP_INIT, PROTO_VERSION, NULL, 0) == -1)
		goto out;

	if (sshfs.password_stdin && pty_expect_loop() == -1)
		goto out;

	if (sftp_find_init_reply(&version) == -1)
		goto out;

	sshfs.server_version = version;
	if (version > PROTO_VERSION) {
		fprintf(stderr,
			"Warning: server uses version: %i, we support: %i\n",
			version, PROTO_VERSION);
	}
	res = 0;

out:
	buf_free(&buf);
	return res;
}

static int sftp_error_to_errno(uint32_t error)
{
	switch (error) {
	case SSH_FX_OK:                return 0;
	case SSH_FX_NO_SUCH_FILE:      return ENOENT;
	case SSH_FX_PERMISSION_DENIED: return EACCES;
	case SSH_FX_FAILURE:           return EPERM;
	case SSH_FX_BAD_MESSAGE:       return EBADMSG;
	case SSH_FX_NO_CONNECTION:     return ENOTCONN;
	case SSH_FX_CONNECTION_LOST:   return ECONNABORTED;
	case SSH_FX_OP_UNSUPPORTED:    return EOPNOTSUPP;
	default:                       return EIO;
	}
}

static void sftp_detect_uid()
{
	int flags;
	uint32_t id = sftp_get_id();
	uint32_t replid;
	uint8_t type;
	struct buffer buf;
	struct stat stbuf;
	struct iovec iov[1];

	buf_init(&buf, 5);
	buf_add_string(&buf, ".");
	buf_to_iov(&buf, &iov[0]);
	if (sftp_send_iov(SSH_FXP_STAT, id, iov, 1) == -1)
		goto out;
	buf_clear(&buf);
	if (sftp_read(&type, &buf) == -1)
		goto out;
	if (type != SSH_FXP_ATTRS && type != SSH_FXP_STATUS) {
		fprintf(stderr, "protocol error\n");
		goto out;
	}
	if (buf_get_uint32(&buf, &replid) == -1)
		goto out;
	if (replid != id) {
		fprintf(stderr, "bad reply ID\n");
		goto out;
	}
	if (type == SSH_FXP_STATUS) {
		uint32_t serr;
		if (buf_get_uint32(&buf, &serr) == -1)
			goto out;

		fprintf(stderr, "failed to stat home directory (%i)\n", serr);
		goto out;
	}
	if (buf_get_attrs(&buf, &stbuf, &flags) != 0)
		goto out;

	if (!(flags & SSH_FILEXFER_ATTR_UIDGID))
		goto out;

	sshfs.remote_uid = stbuf.st_uid;
	sshfs.local_uid = getuid();
#ifdef __APPLE__
	sshfs.remote_gid = stbuf.st_gid;
	sshfs.local_gid = getgid();
#endif
	sshfs.remote_uid_detected = 1;
	DEBUG("remote_uid = %i\n", sshfs.remote_uid);

out:
	if (!sshfs.remote_uid_detected)
		fprintf(stderr, "failed to detect remote user ID\n");

	buf_free(&buf);
}

static int sftp_check_root(const char *base_path)
{
	int flags;
	uint32_t id = sftp_get_id();
	uint32_t replid;
	uint8_t type;
	struct buffer buf;
	struct stat stbuf;
	struct iovec iov[1];
	int err = -1;
	const char *remote_dir = base_path[0] ? base_path : ".";

	buf_init(&buf, 0);
	buf_add_string(&buf, remote_dir);
	buf_to_iov(&buf, &iov[0]);
	if (sftp_send_iov(SSH_FXP_LSTAT, id, iov, 1) == -1)
		goto out;
	buf_clear(&buf);
	if (sftp_read(&type, &buf) == -1)
		goto out;
	if (type != SSH_FXP_ATTRS && type != SSH_FXP_STATUS) {
		fprintf(stderr, "protocol error\n");
		goto out;
	}
	if (buf_get_uint32(&buf, &replid) == -1)
		goto out;
	if (replid != id) {
		fprintf(stderr, "bad reply ID\n");
		goto out;
	}
	if (type == SSH_FXP_STATUS) {
		uint32_t serr;
		if (buf_get_uint32(&buf, &serr) == -1)
			goto out;

		fprintf(stderr, "%s:%s: %s\n", sshfs.host, remote_dir,
			strerror(sftp_error_to_errno(serr)));

		goto out;
	}

	int err2 = buf_get_attrs(&buf, &stbuf, &flags);
	if (err2) {
		err = err2;
		goto out;
	}

	if (!(flags & SSH_FILEXFER_ATTR_PERMISSIONS))
		goto out;

	if (S_ISDIR(sshfs.mnt_mode) && !S_ISDIR(stbuf.st_mode)) {
		fprintf(stderr, "%s:%s: Not a directory\n", sshfs.host,
			remote_dir);
		goto out;
	}
	if ((sshfs.mnt_mode ^ stbuf.st_mode) & S_IFMT) {
		fprintf(stderr, "%s:%s: type of file differs from mountpoint\n",
			sshfs.host, remote_dir);
		goto out;
	}

	err = 0;

out:
	buf_free(&buf);
	return err;
}

static int connect_remote(void)
{
	int err;

	if (sshfs.slave)
		err = connect_slave();
	else if (sshfs.directport)
		err = connect_to(sshfs.host, sshfs.directport);
	else
		err = start_ssh();
	if (!err)
		err = sftp_init();

	if (err)
		close_conn();
	else
		sshfs.num_connect++;

	return err;
}

static int start_processing_thread(void)
{
	int err;
	pthread_t thread_id;
	sigset_t oldset;
	sigset_t newset;

	if (sshfs.processing_thread_started)
		return 0;

	if (sshfs.rfd == -1) {
		err = connect_remote();
		if (err)
			return -EIO;
	}

	if (sshfs.detect_uid) {
		sftp_detect_uid();
		sshfs.detect_uid = 0;
	}

	sigemptyset(&newset);
	sigaddset(&newset, SIGTERM);
	sigaddset(&newset, SIGINT);
	sigaddset(&newset, SIGHUP);
	sigaddset(&newset, SIGQUIT);
	pthread_sigmask(SIG_BLOCK, &newset, &oldset);
	err = pthread_create(&thread_id, NULL, process_requests, NULL);
	if (err) {
		fprintf(stderr, "failed to create thread: %s\n", strerror(err));
		return -EIO;
	}
	pthread_detach(thread_id);
	pthread_sigmask(SIG_SETMASK, &oldset, NULL);
	sshfs.processing_thread_started = 1;
	return 0;
}

#if FUSE_VERSION >= 26
static void *sshfs_init(struct fuse_conn_info *conn)
#else
static void *sshfs_init(void)
#endif
{
#if FUSE_VERSION >= 26
	/* Readahead should be done by kernel or sshfs but not both */
	if (conn->async_read)
		sshfs.sync_read = 1;
#endif

	if (!sshfs.delay_connect)
		start_processing_thread();

	return NULL;
}

static int sftp_request_wait(struct request *req, uint8_t type,
                             uint8_t expect_type, struct buffer *outbuf)
{
	int err;

	if (req->error) {
		err = req->error;
		goto out;
	}
	while (sem_wait(&req->ready));
	if (req->error) {
		err = req->error;
		goto out;
	}
	err = -EIO;
	if (req->reply_type != expect_type &&
	    req->reply_type != SSH_FXP_STATUS) {
		fprintf(stderr, "protocol error\n");
		goto out;
	}
	if (req->reply_type == SSH_FXP_STATUS) {
		uint32_t serr;
		if (buf_get_uint32(&req->reply, &serr) == -1)
			goto out;

		switch (serr) {
		case SSH_FX_OK:
			if (expect_type == SSH_FXP_STATUS)
				err = 0;
			else
				err = -EIO;
			break;

		case SSH_FX_EOF:
			if (type == SSH_FXP_READ || type == SSH_FXP_READDIR)
				err = MY_EOF;
			else
				err = -EIO;
			break;

		case SSH_FX_FAILURE:
			if (type == SSH_FXP_RMDIR)
				err = -ENOTEMPTY;
			else
				err = -EPERM;
			break;

		default:
			err = -sftp_error_to_errno(serr);
		}
	} else {
		buf_init(outbuf, req->reply.size - req->reply.len);
		buf_get_mem(&req->reply, outbuf->p, outbuf->size);
		err = 0;
	}

out:
	if (req->end_func) {
		pthread_mutex_lock(&sshfs.lock);
		req->end_func(req);
		pthread_mutex_unlock(&sshfs.lock);
	}
	request_free(req);
	return err;
}

static int sftp_request_send(uint8_t type, struct iovec *iov, size_t count,
                             request_func begin_func, request_func end_func,
                             int want_reply, void *data,
                             struct request **reqp)
{
	int err;
	uint32_t id;
	struct request *req = g_new0(struct request, 1);

	req->want_reply = want_reply;
	req->end_func = end_func;
	req->data = data;
	sem_init(&req->ready, 0, 0);
	buf_init(&req->reply, 0);
	pthread_mutex_lock(&sshfs.lock);
	if (begin_func)
		begin_func(req);
	id = sftp_get_id();
	req->id = id;
	err = start_processing_thread();
	if (err) {
		pthread_mutex_unlock(&sshfs.lock);
		goto out;
	}
	req->len = iov_length(iov, count) + 9;
	sshfs.outstanding_len += req->len;
	while (sshfs.outstanding_len > sshfs.max_outstanding_len)
		pthread_cond_wait(&sshfs.outstanding_cond, &sshfs.lock);

	g_hash_table_insert(sshfs.reqtab, GUINT_TO_POINTER(id), req);
	if (sshfs.debug) {
		gettimeofday(&req->start, NULL);
		sshfs.num_sent++;
		sshfs.bytes_sent += req->len;
	}
	DEBUG("[%05i] %s\n", id, type_name(type));
	pthread_mutex_unlock(&sshfs.lock);

	err = -EIO;
	if (sftp_send_iov(type, id, iov, count) == -1) {
		gboolean rmed;

		pthread_mutex_lock(&sshfs.lock);
		rmed = g_hash_table_remove(sshfs.reqtab, GUINT_TO_POINTER(id));
		pthread_mutex_unlock(&sshfs.lock);

		if (!rmed && !want_reply) {
			/* request already freed */
			return err;
		}
		goto out;
	}
	if (want_reply)
		*reqp = req;
	return 0;

out:
	req->error = err;
	if (!want_reply)
		sftp_request_wait(req, type, 0, NULL);
	else
		*reqp = req;

	return err;
}


static int sftp_request_iov(uint8_t type, struct iovec *iov, size_t count,
                            uint8_t expect_type, struct buffer *outbuf)
{
	int err;
	struct request *req;

	err = sftp_request_send(type, iov, count, NULL, NULL, expect_type, NULL,
				&req);
	if (expect_type == 0)
		return err;

	return sftp_request_wait(req, type, expect_type, outbuf);
}

static int sftp_request(uint8_t type, const struct buffer *buf,
                        uint8_t expect_type, struct buffer *outbuf)
{
	struct iovec iov;

	buf_to_iov(buf, &iov);
	return sftp_request_iov(type, &iov, 1, expect_type, outbuf);
}

static int sshfs_getattr(const char *path, struct stat *stbuf)
{
	int err;
	struct buffer buf;
	struct buffer outbuf;
	buf_init(&buf, 0);
	buf_add_path(&buf, path);
	err = sftp_request(sshfs.follow_symlinks ? SSH_FXP_STAT : SSH_FXP_LSTAT,
			   &buf, SSH_FXP_ATTRS, &outbuf);
	if (!err) {
		err = buf_get_attrs(&outbuf, stbuf, NULL);
		buf_free(&outbuf);
	}
	buf_free(&buf);
	return err;
}

static int count_components(const char *p)
{
	int ctr;

	for (; *p == '/'; p++);
	for (ctr = 0; *p; ctr++) {
		for (; *p && *p != '/'; p++);
		for (; *p == '/'; p++);
	}
	return ctr;
}

static void strip_common(const char **sp, const char **tp)
{
	const char *s = *sp;
	const char *t = *tp;
	do {
		for (; *s == '/'; s++);
		for (; *t == '/'; t++);
		*tp = t;
		*sp = s;
		for (; *s == *t && *s && *s != '/'; s++, t++);
	} while ((*s == *t && *s) || (!*s && *t == '/') || (*s == '/' && !*t));
}

static void transform_symlink(const char *path, char **linkp)
{
	const char *l = *linkp;
	const char *b = sshfs.base_path;
	char *newlink;
	char *s;
	int dotdots;
	int i;

	if (l[0] != '/' || b[0] != '/')
		return;

	strip_common(&l, &b);
	if (*b)
		return;

	strip_common(&l, &path);
	dotdots = count_components(path);
	if (!dotdots)
		return;
	dotdots--;

	newlink = malloc(dotdots * 3 + strlen(l) + 2);
	if (!newlink) {
		fprintf(stderr, "sshfs: memory allocation failed\n");
		abort();
	}
	for (s = newlink, i = 0; i < dotdots; i++, s += 3)
		strcpy(s, "../");

	if (l[0])
		strcpy(s, l);
	else if (!dotdots)
		strcpy(s, ".");
	else
		s[0] = '\0';

	free(*linkp);
	*linkp = newlink;
}

static int sshfs_readlink(const char *path, char *linkbuf, size_t size)
{
	int err;
	struct buffer buf;
	struct buffer name;

	assert(size > 0);

	if (sshfs.server_version < 3)
		return -EPERM;

	buf_init(&buf, 0);
	buf_add_path(&buf, path);
	err = sftp_request(SSH_FXP_READLINK, &buf, SSH_FXP_NAME, &name);
	if (!err) {
		uint32_t count;
		char *link;
		err = -EIO;
		if(buf_get_uint32(&name, &count) != -1 && count == 1 &&
		   buf_get_string(&name, &link) != -1) {
			if (sshfs.transform_symlinks)
				transform_symlink(path, &link);
			strncpy(linkbuf, link, size - 1);
			linkbuf[size - 1] = '\0';
			free(link);
			err = 0;
		}
		buf_free(&name);
	}
	buf_free(&buf);
	return err;
}

static int sftp_readdir_send(struct request **req, struct buffer *handle)
{
	struct iovec iov;

	buf_to_iov(handle, &iov);
	return sftp_request_send(SSH_FXP_READDIR, &iov, 1, NULL, NULL,
				 SSH_FXP_NAME, NULL, req);
}

static int sshfs_req_pending(struct request *req)
{
	if (g_hash_table_lookup(sshfs.reqtab, GUINT_TO_POINTER(req->id)))
		return 1;
	else
		return 0;
}

static int sftp_readdir_async(struct buffer *handle, fuse_cache_dirh_t h,
			      fuse_cache_dirfil_t filler)
{
	int err = 0;
	int outstanding = 0;
	int max = READDIR_START;
	GList *list = NULL;

	int done = 0;

	while (!done || outstanding) {
		struct request *req;
		struct buffer name;
		int tmperr;

		while (!done && outstanding < max) {
			tmperr = sftp_readdir_send(&req, handle);

			if (tmperr && !done) {
				err = tmperr;
				done = 1;
				break;
			}

			list = g_list_append(list, req);
			outstanding++;
		}

		if (outstanding) {
			GList *first;
			/* wait for response to next request */
			first = g_list_first(list);
			req = first->data;
			list = g_list_delete_link(list, first);
			outstanding--;

			if (done) {
				pthread_mutex_lock(&sshfs.lock);
				if (sshfs_req_pending(req))
					req->want_reply = 0;
				pthread_mutex_unlock(&sshfs.lock);
				if (!req->want_reply)
					continue;
			}

			tmperr = sftp_request_wait(req, SSH_FXP_READDIR,
						    SSH_FXP_NAME, &name);

			if (tmperr && !done) {
				err = tmperr;
				if (err == MY_EOF)
					err = 0;
				done = 1;
			}
			if (!done) {
				err = buf_get_entries(&name, h, filler);
				buf_free(&name);

				/* increase number of outstanding requests */
				if (max < READDIR_MAX)
					max++;

				if (err)
					done = 1;
			}
		}
	}
	assert(list == NULL);

	return err;
}

static int sftp_readdir_sync(struct buffer *handle, fuse_cache_dirh_t h,
			     fuse_cache_dirfil_t filler)
{
	int err;
	do {
		struct buffer name;
		err = sftp_request(SSH_FXP_READDIR, handle, SSH_FXP_NAME, &name);
		if (!err) {
			err = buf_get_entries(&name, h, filler);
			buf_free(&name);
		}
	} while (!err);
	if (err == MY_EOF)
		err = 0;

	return err;
}

static int sshfs_getdir(const char *path, fuse_cache_dirh_t h,
                        fuse_cache_dirfil_t filler)
{
	int err;
	struct buffer buf;
	struct buffer handle;
	buf_init(&buf, 0);
	buf_add_path(&buf, path);
	err = sftp_request(SSH_FXP_OPENDIR, &buf, SSH_FXP_HANDLE, &handle);
	if (!err) {
		int err2;
		buf_finish(&handle);

		if (sshfs.sync_readdir)
			err = sftp_readdir_sync(&handle, h, filler);
		else
			err = sftp_readdir_async(&handle, h, filler);

		err2 = sftp_request(SSH_FXP_CLOSE, &handle, 0, NULL);
		if (!err)
			err = err2;
		buf_free(&handle);
	}
	buf_free(&buf);
	return err;
}

static int sshfs_mkdir(const char *path, mode_t mode)
{
	int err;
	struct buffer buf;
	buf_init(&buf, 0);
	buf_add_path(&buf, path);
	buf_add_uint32(&buf, SSH_FILEXFER_ATTR_PERMISSIONS);
	buf_add_uint32(&buf, mode);
	err = sftp_request(SSH_FXP_MKDIR, &buf, SSH_FXP_STATUS, NULL);
	buf_free(&buf);
	return err;
}

static int sshfs_mknod(const char *path, mode_t mode, dev_t rdev)
{
	int err;
	struct buffer buf;
	struct buffer handle;
	(void) rdev;

	if ((mode & S_IFMT) != S_IFREG)
		return -EPERM;

	buf_init(&buf, 0);
	buf_add_path(&buf, path);
	buf_add_uint32(&buf, SSH_FXF_WRITE | SSH_FXF_CREAT | SSH_FXF_EXCL);
	buf_add_uint32(&buf, SSH_FILEXFER_ATTR_PERMISSIONS);
	buf_add_uint32(&buf, mode);
	err = sftp_request(SSH_FXP_OPEN, &buf, SSH_FXP_HANDLE, &handle);
	if (!err) {
		int err2;
		buf_finish(&handle);
		err2 = sftp_request(SSH_FXP_CLOSE, &handle, SSH_FXP_STATUS,
				    NULL);
		if (!err)
			err = err2;
		buf_free(&handle);
	}
	buf_free(&buf);
	return err;
}

static int sshfs_symlink(const char *from, const char *to)
{
	int err;
	struct buffer buf;

	if (sshfs.server_version < 3)
		return -EPERM;

	/* openssh sftp server doesn't follow standard: link target and
	   link name are mixed up, so we must also be non-standard :( */
	buf_init(&buf, 0);
	buf_add_string(&buf, from);
	buf_add_path(&buf, to);
	err = sftp_request(SSH_FXP_SYMLINK, &buf, SSH_FXP_STATUS, NULL);
	buf_free(&buf);
	return err;
}

static int sshfs_unlink(const char *path)
{
	int err;
	struct buffer buf;
	buf_init(&buf, 0);
	buf_add_path(&buf, path);
	err = sftp_request(SSH_FXP_REMOVE, &buf, SSH_FXP_STATUS, NULL);
	buf_free(&buf);
	return err;
}

static int sshfs_rmdir(const char *path)
{
	int err;
	struct buffer buf;
	buf_init(&buf, 0);
	buf_add_path(&buf, path);
	err = sftp_request(SSH_FXP_RMDIR, &buf, SSH_FXP_STATUS, NULL);
	buf_free(&buf);
	return err;
}

static int sshfs_do_rename(const char *from, const char *to)
{
	int err;
	struct buffer buf;
	buf_init(&buf, 0);
	buf_add_path(&buf, from);
	buf_add_path(&buf, to);
	err = sftp_request(SSH_FXP_RENAME, &buf, SSH_FXP_STATUS, NULL);
	buf_free(&buf);
	return err;
}

static int sshfs_ext_posix_rename(const char *from, const char *to)
{
	int err;
	struct buffer buf;
	buf_init(&buf, 0);
	buf_add_string(&buf, SFTP_EXT_POSIX_RENAME);
	buf_add_path(&buf, from);
	buf_add_path(&buf, to);
	err = sftp_request(SSH_FXP_EXTENDED, &buf, SSH_FXP_STATUS, NULL);
	buf_free(&buf);
	return err;
}

static void random_string(char *str, int length)
{
	int i;
	for (i = 0; i < length; i++)
		*str++ = (char)('0' + rand_r(&sshfs.randseed) % 10);
	*str = '\0';
}

static int sshfs_rename(const char *from, const char *to)
{
	int err;
	if (sshfs.ext_posix_rename)
		err = sshfs_ext_posix_rename(from, to);
	else
		err = sshfs_do_rename(from, to);
	if (err == -EPERM && sshfs.rename_workaround) {
		size_t tolen = strlen(to);
		if (tolen + RENAME_TEMP_CHARS < PATH_MAX) {
			int tmperr;
			char totmp[PATH_MAX];
			strcpy(totmp, to);
			random_string(totmp + tolen, RENAME_TEMP_CHARS);
			tmperr = sshfs_do_rename(to, totmp);
			if (!tmperr) {
				err = sshfs_do_rename(from, to);
				if (!err)
					err = sshfs_unlink(totmp);
				else
					sshfs_do_rename(totmp, to);
			}
		}
	}
	return err;
}

static int sshfs_link(const char *from, const char *to)
{
	int err = -ENOSYS;

	if (sshfs.ext_hardlink && !sshfs.disable_hardlink) {
		struct buffer buf;

		buf_init(&buf, 0);
		buf_add_string(&buf, SFTP_EXT_HARDLINK);
		buf_add_path(&buf, from);
		buf_add_path(&buf, to);
		err = sftp_request(SSH_FXP_EXTENDED, &buf, SSH_FXP_STATUS,
				   NULL);
		buf_free(&buf);
	}

	return err;
}

static int sshfs_chmod(const char *path, mode_t mode)
{
	int err;
	struct buffer buf;
	buf_init(&buf, 0);
	buf_add_path(&buf, path);
	buf_add_uint32(&buf, SSH_FILEXFER_ATTR_PERMISSIONS);
	buf_add_uint32(&buf, mode);
	/* FIXME: really needs LSETSTAT extension (debian Bug#640038) */
	err = sftp_request(SSH_FXP_SETSTAT, &buf, SSH_FXP_STATUS, NULL);
	buf_free(&buf);
	return err;
}

static int sshfs_chown(const char *path, uid_t uid, gid_t gid)
{
	int err;
	struct buffer buf;

#ifdef __APPLE__
	if (sshfs.remote_uid_detected) {
		if (uid == sshfs.local_uid)
			uid = sshfs.remote_uid;
		if (gid == sshfs.local_gid)
			gid = sshfs.remote_gid;
	}
#else /* !__APPLE__ */
	if (sshfs.remote_uid_detected && uid == sshfs.local_uid)
		uid = sshfs.remote_uid;
#endif /* __APPLE__ */
	if (sshfs.idmap == IDMAP_FILE && sshfs.r_uid_map)
		if(translate_id(&uid, sshfs.r_uid_map) == -1)
			return -EPERM;
	if (sshfs.idmap == IDMAP_FILE && sshfs.r_gid_map)
		if (translate_id(&gid, sshfs.r_gid_map) == -1)
			return -EPERM;

	buf_init(&buf, 0);
	buf_add_path(&buf, path);
	buf_add_uint32(&buf, SSH_FILEXFER_ATTR_UIDGID);
	buf_add_uint32(&buf, uid);
	buf_add_uint32(&buf, gid);
	err = sftp_request(SSH_FXP_SETSTAT, &buf, SSH_FXP_STATUS, NULL);
	buf_free(&buf);
	return err;
}

static int sshfs_truncate_workaround(const char *path, off_t size,
                                     struct fuse_file_info *fi);

static void sshfs_inc_modifver(void)
{
	pthread_mutex_lock(&sshfs.lock);
	sshfs.modifver++;
	pthread_mutex_unlock(&sshfs.lock);
}

static int sshfs_truncate(const char *path, off_t size)
{
	int err;
	struct buffer buf;

	sshfs_inc_modifver();
	if (size == 0 || sshfs.truncate_workaround)
		return sshfs_truncate_workaround(path, size, NULL);

	buf_init(&buf, 0);
	buf_add_path(&buf, path);
	buf_add_uint32(&buf, SSH_FILEXFER_ATTR_SIZE);
	buf_add_uint64(&buf, size);
	err = sftp_request(SSH_FXP_SETSTAT, &buf, SSH_FXP_STATUS, NULL);
	buf_free(&buf);
	return err;
}

static int sshfs_utime(const char *path, struct utimbuf *ubuf)
{
	int err;
	struct buffer buf;
	buf_init(&buf, 0);
	buf_add_path(&buf, path);
	buf_add_uint32(&buf, SSH_FILEXFER_ATTR_ACMODTIME);
	buf_add_uint32(&buf, ubuf->actime);
	buf_add_uint32(&buf, ubuf->modtime);
	err = sftp_request(SSH_FXP_SETSTAT, &buf, SSH_FXP_STATUS, NULL);
	buf_free(&buf);
	return err;
}

static inline int sshfs_file_is_conn(struct sshfs_file *sf)
{
	int ret;

	pthread_mutex_lock(&sshfs.lock);
	ret = (sf->connver == sshfs.connver);
	pthread_mutex_unlock(&sshfs.lock);

	return ret;
}

static int sshfs_open_common(const char *path, mode_t mode,
                             struct fuse_file_info *fi)
{
	int err;
	int err2;
	struct buffer buf;
	struct buffer outbuf;
	struct stat stbuf;
	struct sshfs_file *sf;
	struct request *open_req;
	uint32_t pflags = 0;
	struct iovec iov;
	uint8_t type;
	uint64_t wrctr = cache_get_write_ctr();

	if ((fi->flags & O_ACCMODE) == O_RDONLY)
		pflags = SSH_FXF_READ;
	else if((fi->flags & O_ACCMODE) == O_WRONLY)
		pflags = SSH_FXF_WRITE;
	else if ((fi->flags & O_ACCMODE) == O_RDWR)
		pflags = SSH_FXF_READ | SSH_FXF_WRITE;
	else
		return -EINVAL;

	if (fi->flags & O_CREAT)
		pflags |= SSH_FXF_CREAT;

	if (fi->flags & O_EXCL)
		pflags |= SSH_FXF_EXCL;

	if (fi->flags & O_TRUNC)
		pflags |= SSH_FXF_TRUNC;

	sf = g_new0(struct sshfs_file, 1);
	list_init(&sf->write_reqs);
	pthread_cond_init(&sf->write_finished, NULL);
#ifdef __APPLE__
	pthread_mutex_init(&sf->file_lock, NULL);
#endif
	/* Assume random read after open */
	sf->is_seq = 0;
	sf->refs = 1;
	sf->next_pos = 0;
	pthread_mutex_lock(&sshfs.lock);
	sf->modifver= sshfs.modifver;
	sf->connver = sshfs.connver;
	pthread_mutex_unlock(&sshfs.lock);
	buf_init(&buf, 0);
	buf_add_path(&buf, path);
	buf_add_uint32(&buf, pflags);
	buf_add_uint32(&buf, SSH_FILEXFER_ATTR_PERMISSIONS);
	buf_add_uint32(&buf, mode);
	buf_to_iov(&buf, &iov);
	sftp_request_send(SSH_FXP_OPEN, &iov, 1, NULL, NULL, 1, NULL,
			  &open_req);
	buf_clear(&buf);
	buf_add_path(&buf, path);
	type = sshfs.follow_symlinks ? SSH_FXP_STAT : SSH_FXP_LSTAT;
	err2 = sftp_request(type, &buf, SSH_FXP_ATTRS, &outbuf);
	if (!err2) {
		err2 = buf_get_attrs(&outbuf, &stbuf, NULL);
		buf_free(&outbuf);
	}
	err = sftp_request_wait(open_req, SSH_FXP_OPEN, SSH_FXP_HANDLE,
				&sf->handle);
	if (!err && err2) {
		buf_finish(&sf->handle);
		sftp_request(SSH_FXP_CLOSE, &sf->handle, 0, NULL);
		buf_free(&sf->handle);
		err = err2;
	}

	if (!err) {
#ifdef __APPLE__
		if (cache_enabled)
			cache_add_attr(path, &stbuf, wrctr);
#else
		cache_add_attr(path, &stbuf, wrctr);
#endif
		buf_finish(&sf->handle);
		fi->fh = (unsigned long) sf;
	} else {
#ifdef __APPLE__
		if (cache_enabled)
			cache_invalidate(path);
#else
		cache_invalidate(path);
#endif
		g_free(sf);
	}
	buf_free(&buf);
	return err;
}

static int sshfs_open(const char *path, struct fuse_file_info *fi)
{
	return sshfs_open_common(path, 0, fi);
}

static inline struct sshfs_file *get_sshfs_file(struct fuse_file_info *fi)
{
	return (struct sshfs_file *) (uintptr_t) fi->fh;
}

static int sshfs_flush(const char *path, struct fuse_file_info *fi)
{
	int err;
	struct sshfs_file *sf = get_sshfs_file(fi);
	struct list_head write_reqs;
	struct list_head *curr_list;

	if (!sshfs_file_is_conn(sf))
		return -EIO;

	if (sshfs.sync_write)
		return 0;

	(void) path;
	pthread_mutex_lock(&sshfs.lock);
	if (!list_empty(&sf->write_reqs)) {
		curr_list = sf->write_reqs.prev;
		list_del(&sf->write_reqs);
		list_init(&sf->write_reqs);
		list_add(&write_reqs, curr_list);
		while (!list_empty(&write_reqs))
			pthread_cond_wait(&sf->write_finished, &sshfs.lock);
	}
	err = sf->write_error;
	sf->write_error = 0;
	pthread_mutex_unlock(&sshfs.lock);
	return err;
}

static int sshfs_fsync(const char *path, int isdatasync,
                       struct fuse_file_info *fi)
{
	(void) isdatasync;
	return sshfs_flush(path, fi);
}

static void sshfs_file_put(struct sshfs_file *sf)
{
#ifdef __APPLE__
	pthread_mutex_lock(&sf->file_lock);
#endif
	sf->refs--;
#ifdef __APPLE__
	if (!sf->refs) {
		pthread_mutex_unlock(&sf->file_lock);
		g_free(sf);
	} else {
		pthread_mutex_unlock(&sf->file_lock);
	}
#else /* !__APPLE__ */
	if (!sf->refs)
		g_free(sf);
#endif /* __APPLE__ */
}

static void sshfs_file_get(struct sshfs_file *sf)
{
#ifdef __APPLE__
	pthread_mutex_lock(&sf->file_lock);
#endif
	sf->refs++;
#ifdef __APPLE__
	pthread_mutex_unlock(&sf->file_lock);
#endif
}

static int sshfs_release(const char *path, struct fuse_file_info *fi)
{
	struct sshfs_file *sf = get_sshfs_file(fi);
	struct buffer *handle = &sf->handle;
	if (sshfs_file_is_conn(sf)) {
		sshfs_flush(path, fi);
		sftp_request(SSH_FXP_CLOSE, handle, 0, NULL);
	}
	buf_free(handle);
	chunk_put_locked(sf->readahead);
	sshfs_file_put(sf);
	return 0;
}

static void sshfs_read_end(struct request *req)
{
	struct read_req *rreq = (struct read_req *) req->data;
	if (req->error)
		rreq->res = req->error;
	else if (req->replied) {
		rreq->res = -EIO;

		if (req->reply_type == SSH_FXP_STATUS) {
			uint32_t serr;
			if (buf_get_uint32(&req->reply, &serr) != -1) {
				if (serr == SSH_FX_EOF)
					rreq->res = 0;
				else
					rreq->res = -sftp_error_to_errno(serr);
			}
		} else if (req->reply_type == SSH_FXP_DATA) {
			uint32_t retsize;
			if (buf_get_uint32(&req->reply, &retsize) != -1) {
				if (retsize > rreq->size) {
					fprintf(stderr, "long read\n");
				} else if (buf_check_get(&req->reply, retsize) != -1) {
					rreq->res = retsize;
					rreq->data = req->reply;
					buf_init(&req->reply, 0);
				}
			}
		} else {
			fprintf(stderr, "protocol error\n");
		}
	} else {
		rreq->res = -EIO;
	}

	rreq->sio->num_reqs--;
	if (!rreq->sio->num_reqs)
		pthread_cond_broadcast(&rreq->sio->finished);
}

static void sshfs_read_begin(struct request *req)
{
	struct read_req *rreq = (struct read_req *) req->data;
	rreq->sio->num_reqs++;
}

static struct read_chunk *sshfs_send_read(struct sshfs_file *sf, size_t size,
					  off_t offset)
{
	struct read_chunk *chunk = g_new0(struct read_chunk, 1);
	struct buffer *handle = &sf->handle;

	pthread_cond_init(&chunk->sio.finished, NULL);
	list_init(&chunk->reqs);
	chunk->size = size;
	chunk->offset = offset;
	chunk->refs = 1;

	while (size) {
		int err;
		struct buffer buf;
		struct iovec iov[1];
		struct read_req *rreq;
		size_t bsize = size < sshfs.max_read ? size : sshfs.max_read;

		rreq = g_new0(struct read_req, 1);
		rreq->sio = &chunk->sio;
		rreq->size = bsize;
		buf_init(&rreq->data, 0);
		list_add(&rreq->list, &chunk->reqs);

		buf_init(&buf, 0);
		buf_add_buf(&buf, handle);
		buf_add_uint64(&buf, offset);
		buf_add_uint32(&buf, bsize);
		buf_to_iov(&buf, &iov[0]);
		err = sftp_request_send(SSH_FXP_READ, iov, 1,
					sshfs_read_begin,
					sshfs_read_end,
					0, rreq, NULL);

		buf_free(&buf);
		if (err)
			break;

		size -= bsize;
		offset += bsize;
	}

	return chunk;
}

static int wait_chunk(struct read_chunk *chunk, char *buf, size_t size)
{
	int res = 0;
	struct read_req *rreq;

	pthread_mutex_lock(&sshfs.lock);
	while (chunk->sio.num_reqs)
	       pthread_cond_wait(&chunk->sio.finished, &sshfs.lock);
	pthread_mutex_unlock(&sshfs.lock);


	if (chunk->sio.error) {
		if (chunk->sio.error != MY_EOF)
			res = chunk->sio.error;

		goto out;
	}

	while (!list_empty(&chunk->reqs) && size) {
		rreq = list_entry(chunk->reqs.prev, struct read_req, list);

		if (rreq->res < 0) {
			chunk->sio.error = rreq->res;
			break;
		} if (rreq->res == 0) {
			chunk->sio.error = MY_EOF;
			break;
		} else if (size < (size_t) rreq->res) {
			buf_get_mem(&rreq->data, buf, size);
			rreq->res -= size;
			rreq->size -= size;
			res += size;
			break;
		} else {
			buf_get_mem(&rreq->data, buf, rreq->res);
			res += rreq->res;
			if ((size_t) rreq->res < rreq->size) {
				chunk->sio.error = MY_EOF;
				break;
			}
			buf += rreq->res;
			size -= rreq->res;
			list_del(&rreq->list);
			buf_free(&rreq->data);
			g_free(rreq);
		}
	}

	if (res > 0) {
		chunk->offset += res;
		chunk->size -= res;
	}

out:
	chunk_put_locked(chunk);
	return res;
}

static int sshfs_sync_read(struct sshfs_file *sf, char *buf, size_t size,
                           off_t offset)
{
	struct read_chunk *chunk;

	chunk = sshfs_send_read(sf, size, offset);
	return wait_chunk(chunk, buf, size);
}

static void submit_read(struct sshfs_file *sf, size_t size, off_t offset,
                        struct read_chunk **chunkp)
{
	struct read_chunk *chunk;

	chunk = sshfs_send_read(sf, size, offset);
	pthread_mutex_lock(&sshfs.lock);
	chunk->modifver = sshfs.modifver;
	chunk_put(*chunkp);
	*chunkp = chunk;
	chunk->refs++;
	pthread_mutex_unlock(&sshfs.lock);
}

static struct read_chunk *search_read_chunk(struct sshfs_file *sf, off_t offset)
{
	struct read_chunk *ch = sf->readahead;
	if (ch && ch->offset == offset && ch->modifver == sshfs.modifver) {
		ch->refs++;
		return ch;
	} else
		return NULL;
}

static int sshfs_async_read(struct sshfs_file *sf, char *rbuf, size_t size,
                            off_t offset)
{
	int res = 0;
	size_t total = 0;
	struct read_chunk *chunk;
	struct read_chunk *chunk_prev = NULL;
	size_t origsize = size;
	int curr_is_seq;

	pthread_mutex_lock(&sshfs.lock);
	curr_is_seq = sf->is_seq;
	sf->is_seq = (sf->next_pos == offset && sf->modifver == sshfs.modifver);
	sf->next_pos = offset + size;
	sf->modifver = sshfs.modifver;
	chunk = search_read_chunk(sf, offset);
	pthread_mutex_unlock(&sshfs.lock);

	if (chunk && chunk->size < size) {
		chunk_prev = chunk;
		size -= chunk->size;
		offset += chunk->size;
		chunk = NULL;
	}

	if (!chunk)
		submit_read(sf, size, offset, &chunk);

	if (curr_is_seq && chunk && chunk->size <= size)
		submit_read(sf, origsize, offset + size, &sf->readahead);

	if (chunk_prev) {
		size_t prev_size = chunk_prev->size;
		res = wait_chunk(chunk_prev, rbuf, prev_size);
		if (res < (int) prev_size) {
			chunk_put_locked(chunk);
			return res;
		}
		rbuf += res;
		total += res;
	}
	res = wait_chunk(chunk, rbuf, size);
	if (res > 0)
		total += res;
	if (res < 0)
		return res;

	return total;
}

static int sshfs_read(const char *path, char *rbuf, size_t size, off_t offset,
                      struct fuse_file_info *fi)
{
	struct sshfs_file *sf = get_sshfs_file(fi);
	(void) path;

	if (!sshfs_file_is_conn(sf))
		return -EIO;

	if (sshfs.sync_read)
		return sshfs_sync_read(sf, rbuf, size, offset);
	else
		return sshfs_async_read(sf, rbuf, size, offset);
}

static void sshfs_write_begin(struct request *req)
{
	struct sshfs_file *sf = (struct sshfs_file *) req->data;

	sshfs_file_get(sf);
	list_add(&req->list, &sf->write_reqs);
}

static void sshfs_write_end(struct request *req)
{
	uint32_t serr;
	struct sshfs_file *sf = (struct sshfs_file *) req->data;

	if (req->error)
		sf->write_error = req->error;
	else if (req->replied) {
		if (req->reply_type != SSH_FXP_STATUS) {
			fprintf(stderr, "protocol error\n");
		} else if (buf_get_uint32(&req->reply, &serr) != -1 &&
			 serr != SSH_FX_OK) {
			sf->write_error = -EIO;
		}
	}
	list_del(&req->list);
	pthread_cond_broadcast(&sf->write_finished);
	sshfs_file_put(sf);
}

static int sshfs_async_write(struct sshfs_file *sf, const char *wbuf,
			     size_t size, off_t offset)
{
	int err = 0;
	struct buffer *handle = &sf->handle;

	while (!err && size) {
		struct buffer buf;
		struct iovec iov[2];
		size_t bsize = size < sshfs.max_write ? size : sshfs.max_write;

		buf_init(&buf, 0);
		buf_add_buf(&buf, handle);
		buf_add_uint64(&buf, offset);
		buf_add_uint32(&buf, bsize);
		buf_to_iov(&buf, &iov[0]);
		iov[1].iov_base = (void *) wbuf;
		iov[1].iov_len = bsize;
		err = sftp_request_send(SSH_FXP_WRITE, iov, 2,
					sshfs_write_begin, sshfs_write_end,
					0, sf, NULL);
		buf_free(&buf);
		size -= bsize;
		wbuf += bsize;
		offset += bsize;
	}

	return err;
}

static void sshfs_sync_write_begin(struct request *req)
{
	struct sshfs_io *sio = (struct sshfs_io *) req->data;
	sio->num_reqs++;
}

static void sshfs_sync_write_end(struct request *req)
{
	uint32_t serr;
	struct sshfs_io *sio = (struct sshfs_io *) req->data;

	if (req->error) {
		sio->error = req->error;
	} else if (req->replied) {
		if (req->reply_type != SSH_FXP_STATUS) {
			fprintf(stderr, "protocol error\n");
		} else if (buf_get_uint32(&req->reply, &serr) != -1 &&
			 serr != SSH_FX_OK) {
			sio->error = -EIO;
		}
	}
	sio->num_reqs--;
	if (!sio->num_reqs)
		pthread_cond_broadcast(&sio->finished);
}


static int sshfs_sync_write(struct sshfs_file *sf, const char *wbuf,
			    size_t size, off_t offset)
{
	int err = 0;
	struct buffer *handle = &sf->handle;
	struct sshfs_io sio = { .error = 0, .num_reqs = 0 };

	pthread_cond_init(&sio.finished, NULL);

	while (!err && size) {
		struct buffer buf;
		struct iovec iov[2];
		size_t bsize = size < sshfs.max_write ? size : sshfs.max_write;

		buf_init(&buf, 0);
		buf_add_buf(&buf, handle);
		buf_add_uint64(&buf, offset);
		buf_add_uint32(&buf, bsize);
		buf_to_iov(&buf, &iov[0]);
		iov[1].iov_base = (void *) wbuf;
		iov[1].iov_len = bsize;
		err = sftp_request_send(SSH_FXP_WRITE, iov, 2,
					sshfs_sync_write_begin,
					sshfs_sync_write_end,
					0, &sio, NULL);
		buf_free(&buf);
		size -= bsize;
		wbuf += bsize;
		offset += bsize;
	}

	pthread_mutex_lock(&sshfs.lock);
	while (sio.num_reqs)
	       pthread_cond_wait(&sio.finished, &sshfs.lock);
	pthread_mutex_unlock(&sshfs.lock);

	if (!err)
		err = sio.error;

	return err;
}

static int sshfs_write(const char *path, const char *wbuf, size_t size,
                       off_t offset, struct fuse_file_info *fi)
{
	int err;
	struct sshfs_file *sf = get_sshfs_file(fi);

	(void) path;

	if (!sshfs_file_is_conn(sf))
		return -EIO;

	sshfs_inc_modifver();

	if (!sshfs.sync_write && !sf->write_error)
		err = sshfs_async_write(sf, wbuf, size, offset);
	else
		err = sshfs_sync_write(sf, wbuf, size, offset);

	return err ? err : (int) size;
}

static int sshfs_ext_statvfs(const char *path, struct statvfs *stbuf)
{
	int err;
	struct buffer buf;
	struct buffer outbuf;
	buf_init(&buf, 0);
	buf_add_string(&buf, SFTP_EXT_STATVFS);
	buf_add_path(&buf, path);
	err = sftp_request(SSH_FXP_EXTENDED, &buf, SSH_FXP_EXTENDED_REPLY,
			   &outbuf);
	if (!err) {
		if (buf_get_statvfs(&outbuf, stbuf) == -1)
			err = -EIO;
		buf_free(&outbuf);
	}
	buf_free(&buf);
	return err;
}


#if FUSE_VERSION >= 25
static int sshfs_statfs(const char *path, struct statvfs *buf)
{
	if (sshfs.ext_statvfs)
		return sshfs_ext_statvfs(path, buf);

	buf->f_namemax = 255;
	buf->f_bsize = sshfs.blksize;
	/*
	 * df seems to use f_bsize instead of f_frsize, so make them
	 * the same
	 */
	buf->f_frsize = buf->f_bsize;
	buf->f_blocks = buf->f_bfree =  buf->f_bavail =
		1000ULL * 1024 * 1024 * 1024 / buf->f_frsize;
	buf->f_files = buf->f_ffree = 1000000000;
	return 0;
}
#else
static int sshfs_statfs(const char *path, struct statfs *buf)
{
	if (sshfs.ext_statvfs) {
		int err;
		struct statvfs vbuf;

		err = sshfs_ext_statvfs(path, &vbuf);
		if (!err) {
			buf->f_bsize = vbuf.f_bsize;
			buf->f_blocks = vbuf.f_blocks;
			buf->f_bfree = vbuf.f_bfree;
			buf->f_bavail = vbuf.f_bavail;
			buf->f_files = vbuf.f_files;
			buf->f_ffree = vbuf.f_ffree;
			buf->f_namelen = vbuf.f_namemax;
		}
		return err;
	}

	buf->f_namelen = 255;
	buf->f_bsize = sshfs.blksize;
	buf->f_blocks = buf->f_bfree = buf->f_bavail =
		1000ULL * 1024 * 1024 * 1024 / buf->f_bsize;
	buf->f_files = buf->f_ffree = 1000000000;
	return 0;
}
#endif

#if FUSE_VERSION >= 25
static int sshfs_create(const char *path, mode_t mode,
                        struct fuse_file_info *fi)
{
	return sshfs_open_common(path, mode, fi);
}

static int sshfs_ftruncate(const char *path, off_t size,
                           struct fuse_file_info *fi)
{
	int err;
	struct buffer buf;
	struct sshfs_file *sf = get_sshfs_file(fi);

	(void) path;

	if (!sshfs_file_is_conn(sf))
		return -EIO;

	sshfs_inc_modifver();
	if (sshfs.truncate_workaround)
		return sshfs_truncate_workaround(path, size, fi);

	buf_init(&buf, 0);
	buf_add_buf(&buf, &sf->handle);
	buf_add_uint32(&buf, SSH_FILEXFER_ATTR_SIZE);
	buf_add_uint64(&buf, size);
	err = sftp_request(SSH_FXP_FSETSTAT, &buf, SSH_FXP_STATUS, NULL);
	buf_free(&buf);

	return err;
}
#endif

static int sshfs_fgetattr(const char *path, struct stat *stbuf,
			  struct fuse_file_info *fi)
{
	int err;
	struct buffer buf;
	struct buffer outbuf;
	struct sshfs_file *sf = get_sshfs_file(fi);

	(void) path;

	if (!sshfs_file_is_conn(sf))
		return -EIO;

	if (sshfs.fstat_workaround)
		return sshfs_getattr(path, stbuf);

	buf_init(&buf, 0);
	buf_add_buf(&buf, &sf->handle);
	err = sftp_request(SSH_FXP_FSTAT, &buf, SSH_FXP_ATTRS, &outbuf);
	if (!err) {
		err = buf_get_attrs(&outbuf, stbuf, NULL);
		buf_free(&outbuf);
	}
	buf_free(&buf);
	return err;
}

static int sshfs_truncate_zero(const char *path)
{
	int err;
	struct fuse_file_info fi;

	fi.flags = O_WRONLY | O_TRUNC;
	err = sshfs_open(path, &fi);
	if (!err)
		sshfs_release(path, &fi);

	return err;
}

static size_t calc_buf_size(off_t size, off_t offset)
{
	return offset + sshfs.max_read < size ? sshfs.max_read : size - offset;
}

static int sshfs_truncate_shrink(const char *path, off_t size)
{
	int res;
	char *data;
	off_t offset;
	struct fuse_file_info fi;

	data = calloc(size, 1);
	if (!data)
		return -ENOMEM;

	fi.flags = O_RDONLY;
	res = sshfs_open(path, &fi);
	if (res)
		goto out;

	for (offset = 0; offset < size; offset += res) {
		size_t bufsize = calc_buf_size(size, offset);
		res = sshfs_read(path, data + offset, bufsize, offset, &fi);
		if (res <= 0)
			break;
	}
	sshfs_release(path, &fi);
	if (res < 0)
		goto out;

	fi.flags = O_WRONLY | O_TRUNC;
	res = sshfs_open(path, &fi);
	if (res)
		goto out;

	for (offset = 0; offset < size; offset += res) {
		size_t bufsize = calc_buf_size(size, offset);
		res = sshfs_write(path, data + offset, bufsize, offset, &fi);
		if (res < 0)
			break;
	}
	if (res >= 0)
		res = sshfs_flush(path, &fi);
	sshfs_release(path, &fi);

out:
	free(data);
	return res;
}

static int sshfs_truncate_extend(const char *path, off_t size,
                                 struct fuse_file_info *fi)
{
	int res;
	char c = 0;
	struct fuse_file_info tmpfi;
	struct fuse_file_info *openfi = fi;
	if (!fi) {
		openfi = &tmpfi;
		openfi->flags = O_WRONLY;
		res = sshfs_open(path, openfi);
		if (res)
			return res;
	}
	res = sshfs_write(path, &c, 1, size - 1, openfi);
	if (res == 1)
		res = sshfs_flush(path, openfi);
	if (!fi)
		sshfs_release(path, openfi);

	return res;
}

/*
 * Work around broken sftp servers which don't handle
 * SSH_FILEXFER_ATTR_SIZE in SETSTAT request.
 *
 * If new size is zero, just open the file with O_TRUNC.
 *
 * If new size is smaller than current size, then copy file locally,
 * then open/trunc and send it back.
 *
 * If new size is greater than current size, then write a zero byte to
 * the new end of the file.
 */
static int sshfs_truncate_workaround(const char *path, off_t size,
                                     struct fuse_file_info *fi)
{
	if (size == 0)
		return sshfs_truncate_zero(path);
	else {
		struct stat stbuf;
		int err;
		if (fi)
			err = sshfs_fgetattr(path, &stbuf, fi);
		else
			err = sshfs_getattr(path, &stbuf);
		if (err)
			return err;
		if (stbuf.st_size == size)
			return 0;
		else if (stbuf.st_size > size)
			return sshfs_truncate_shrink(path, size);
		else
			return sshfs_truncate_extend(path, size, fi);
	}
}

static int processing_init(void)
{
	signal(SIGPIPE, SIG_IGN);

	pthread_mutex_init(&sshfs.lock, NULL);
	pthread_mutex_init(&sshfs.lock_write, NULL);
	pthread_cond_init(&sshfs.outstanding_cond, NULL);
	sshfs.reqtab = g_hash_table_new(NULL, NULL);
	if (!sshfs.reqtab) {
		fprintf(stderr, "failed to create hash table\n");
		return -1;
	}
	return 0;
}

static struct fuse_cache_operations sshfs_oper = {
	.oper = {
		.init       = sshfs_init,
		.getattr    = sshfs_getattr,
		.readlink   = sshfs_readlink,
		.mknod      = sshfs_mknod,
		.mkdir      = sshfs_mkdir,
		.symlink    = sshfs_symlink,
		.unlink     = sshfs_unlink,
		.rmdir      = sshfs_rmdir,
		.rename     = sshfs_rename,
		.link       = sshfs_link,
		.chmod      = sshfs_chmod,
		.chown      = sshfs_chown,
		.truncate   = sshfs_truncate,
		.utime      = sshfs_utime,
		.open       = sshfs_open,
		.flush      = sshfs_flush,
		.fsync      = sshfs_fsync,
		.release    = sshfs_release,
		.read       = sshfs_read,
		.write      = sshfs_write,
		.statfs     = sshfs_statfs,
#if FUSE_VERSION >= 25
		.create     = sshfs_create,
		.ftruncate  = sshfs_ftruncate,
		.fgetattr   = sshfs_fgetattr,
#endif
	},
	.cache_getdir = sshfs_getdir,
};

static void usage(const char *progname)
{
	printf(
"usage: %s [user@]host:[dir] mountpoint [options]\n"
"\n"
"general options:\n"
"    -o opt,[opt...]        mount options\n"
"    -h   --help            print help\n"
"    -V   --version         print version\n"
"\n"
"SSHFS options:\n"
"    -p PORT                equivalent to '-o port=PORT'\n"
"    -C                     equivalent to '-o compression=yes'\n"
"    -F ssh_configfile      specifies alternative ssh configuration file\n"
"    -1                     equivalent to '-o ssh_protocol=1'\n"
"    -o reconnect           reconnect to server\n"
"    -o delay_connect       delay connection to server\n"
"    -o sshfs_sync          synchronous writes\n"
"    -o no_readahead        synchronous reads (no speculative readahead)\n"
"    -o sync_readdir        synchronous readdir\n"
"    -o sshfs_debug         print some debugging information\n"
"    -o cache=BOOL          enable caching {yes,no} (default: yes)\n"
"    -o cache_timeout=N     sets timeout for caches in seconds (default: 20)\n"
"    -o cache_X_timeout=N   sets timeout for {stat,dir,link} cache\n"
"    -o workaround=LIST     colon separated list of workarounds\n"
"             none             no workarounds enabled\n"
"             all              all workarounds enabled\n"
"             [no]rename       fix renaming to existing file (default: off)\n"
#ifdef SSH_NODELAY_WORKAROUND
"             [no]nodelay      set nodelay tcp flag in ssh (default: on)\n"
#endif
"             [no]nodelaysrv   set nodelay tcp flag in sshd (default: off)\n"
"             [no]truncate     fix truncate for old servers (default: off)\n"
"             [no]buflimit     fix buffer fillup bug in server (default: on)\n"
"    -o idmap=TYPE          user/group ID mapping, possible types are:\n"
#ifdef __APPLE__
"             none             no translation of the ID space\n"
"             user             only translate UID/GID of connecting user (default)\n"
#else
"             none             no translation of the ID space (default)\n"
"             user             only translate UID of connecting user\n"
#endif
"             file             translate UIDs/GIDs contained in uidfile/gidfile\n"
"    -o uidfile=FILE        file containing username:remote_uid mappings\n"
"    -o gidfile=FILE        file containing groupname:remote_gid mappings\n"
"    -o nomap=TYPE          with idmap=file, how to handle missing mappings\n"
"             ignore           don't do any re-mapping\n"
"             error            return an error (default)\n"
"    -o ssh_command=CMD     execute CMD instead of 'ssh'\n"
"    -o ssh_protocol=N      ssh protocol to use (default: 2)\n"
"    -o sftp_server=SERV    path to sftp server or subsystem (default: sftp)\n"
"    -o directport=PORT     directly connect to PORT bypassing ssh\n"
"    -o slave               communicate over stdin and stdout bypassing network\n"
"    -o disable_hardlink    link(2) will return with errno set to ENOSYS\n"
"    -o transform_symlinks  transform absolute symlinks to relative\n"
"    -o follow_symlinks     follow symlinks on the server\n"
"    -o no_check_root       don't check for existence of 'dir' on server\n"
"    -o password_stdin      read password from stdin (only for pam_mount!)\n"
"    -o SSHOPT=VAL          ssh options (see man ssh_config)\n"
"\n", progname);
}

static int is_ssh_opt(const char *arg)
{
	if (arg[0] != '-') {
		unsigned arglen = strlen(arg);
		const char **o;
		for (o = ssh_opts; *o; o++) {
			unsigned olen = strlen(*o);
			if (arglen > olen && arg[olen] == '=' &&
			    strncasecmp(arg, *o, olen) == 0)
				return 1;
		}
	}
	return 0;
}

static int sshfs_fuse_main(struct fuse_args *args)
{
#if FUSE_VERSION >= 26
	return fuse_main(args->argc, args->argv, cache_init(&sshfs_oper), NULL);
#else
	return fuse_main(args->argc, args->argv, cache_init(&sshfs_oper));
#endif
}

static int sshfs_opt_proc(void *data, const char *arg, int key,
                          struct fuse_args *outargs)
{
	char *tmp;
	(void) data;

	switch (key) {
	case FUSE_OPT_KEY_OPT:
		if (is_ssh_opt(arg)) {
			tmp = g_strdup_printf("-o%s", arg);
			ssh_add_arg(tmp);
			g_free(tmp);
			return 0;
		}
		return 1;

	case FUSE_OPT_KEY_NONOPT:
		if (!sshfs.host && strchr(arg, ':')) {
			sshfs.host = strdup(arg);
			return 0;
		}
		return 1;

	case KEY_PORT:
		tmp = g_strdup_printf("-oPort=%s", arg + 2);
		ssh_add_arg(tmp);
		g_free(tmp);
		return 0;

	case KEY_COMPRESS:
		ssh_add_arg("-oCompression=yes");
		return 0;

	case KEY_CONFIGFILE:
		tmp = g_strdup_printf("-F%s", arg + 2);
		ssh_add_arg(tmp);
		g_free(tmp);
		return 0;

	case KEY_HELP:
		usage(outargs->argv[0]);
		fuse_opt_add_arg(outargs, "-ho");
		sshfs_fuse_main(outargs);
		exit(1);

	case KEY_VERSION:
#ifdef __APPLE__
		printf("SSHFS version %s (OSXFUSE SSHFS %s)\n",
               PACKAGE_VERSION, OSXFUSE_SSHFS_VERSION);
#else
		printf("SSHFS version %s\n", PACKAGE_VERSION);
#endif
#if FUSE_VERSION >= 25
		fuse_opt_add_arg(outargs, "--version");
		sshfs_fuse_main(outargs);
#endif
		exit(0);

	case KEY_FOREGROUND:
		sshfs.foreground = 1;
		return 1;

	default:
		fprintf(stderr, "internal error\n");
		abort();
	}
}

static int workaround_opt_proc(void *data, const char *arg, int key,
			       struct fuse_args *outargs)
{
	(void) data; (void) key; (void) outargs;
	fprintf(stderr, "unknown workaround: '%s'\n", arg);
	return -1;
}

int parse_workarounds(void)
{
	int res;
	char *argv[] = { "", "-o", sshfs.workarounds, NULL };
	struct fuse_args args = FUSE_ARGS_INIT(3, argv);
	char *s = sshfs.workarounds;
	if (!s)
		return 0;

	while ((s = strchr(s, ':')))
		*s = ',';

	res = fuse_opt_parse(&args, &sshfs, workaround_opts,
			     workaround_opt_proc);
	fuse_opt_free_args(&args);

	return res;
}

#if FUSE_VERSION == 25
static int fuse_opt_insert_arg(struct fuse_args *args, int pos,
                               const char *arg)
{
	assert(pos <= args->argc);
	if (fuse_opt_add_arg(args, arg) == -1)
		return -1;

	if (pos != args->argc - 1) {
		char *newarg = args->argv[args->argc - 1];
		memmove(&args->argv[pos + 1], &args->argv[pos],
			sizeof(char *) * (args->argc - pos - 1));
		args->argv[pos] = newarg;
	}
	return 0;
}
#endif

static void check_large_read(struct fuse_args *args)
{
	struct utsname buf;
	int err = uname(&buf);
	if (!err && strcmp(buf.sysname, "Linux") == 0 &&
	    strncmp(buf.release, "2.4.", 4) == 0)
		fuse_opt_insert_arg(args, 1, "-olarge_read");
}

static int read_password(void)
{
	int size = getpagesize();
	int max_password = 64;
	int n;

	sshfs.password = mmap(NULL, size, PROT_READ | PROT_WRITE,
			      MAP_PRIVATE | MAP_ANONYMOUS | MAP_LOCKED,
			      -1, 0);
	if (sshfs.password == MAP_FAILED) {
		perror("Failed to allocate locked page for password");
		return -1;
	}
#ifdef __APPLE__
	if (mlock(sshfs.password, size) != 0) {
		memset(sshfs.password, 0, size);
		munmap(sshfs.password, size);
		sshfs.password = NULL;
		perror("Failed to allocate locked page for password");
		return -1;
	}
#endif /* __APPLE__ */

	/* Don't use fgets() because password might stay in memory */
	for (n = 0; n < max_password; n++) {
		int res;

		res = read(0, &sshfs.password[n], 1);
		if (res == -1) {
			perror("Reading password");
			return -1;
		}
		if (res == 0) {
			sshfs.password[n] = '\n';
			break;
		}
		if (sshfs.password[n] == '\n')
			break;
	}
	if (n == max_password) {
		fprintf(stderr, "Password too long\n");
		return -1;
	}
	sshfs.password[n+1] = '\0';
	ssh_add_arg("-oNumberOfPasswordPrompts=1");

	return 0;
}

static void set_ssh_command(void)
{
	char *s;
	char *d;
	int i = 0;
	int end = 0;

	d = sshfs.ssh_command;
	s = sshfs.ssh_command;
	while (!end) {
		switch (*s) {
		case '\0':
			end = 1;
		case ' ':
			*d = '\0';
			if (i == 0) {
				replace_arg(&sshfs.ssh_args.argv[0],
					    sshfs.ssh_command);
			} else {
				if (fuse_opt_insert_arg(&sshfs.ssh_args, i,
						sshfs.ssh_command) == -1)
					_exit(1);
			}
			i++;
			d = sshfs.ssh_command;
			break;

		case '\\':
			if (s[1])
				s++;
		default:
			*d++ = *s;
		}
		s++;
	}
}

static char *find_base_path(void)
{
	char *s = sshfs.host;
	char *d = s;

	for (; *s && *s != ':'; s++) {
		if (*s == '[') {
			/*
			 * Handle IPv6 numerical address enclosed in square
			 * brackets
			 */
			s++;
			for (; *s != ']'; s++) {
				if (!*s) {
					fprintf(stderr,	"missing ']' in hostname\n");
					exit(1);
				}
				*d++ = *s;
			}
		} else {
			*d++ = *s;
		}

	}
	*d++ = '\0';
	s++;

	return s;
}

/*
 * Remove commas from fsname, as it confuses the fuse option parser.
 */
static void fsname_remove_commas(char *fsname)
{
	if (strchr(fsname, ',') != NULL) {
		char *s = fsname;
		char *d = s;

		for (; *s; s++) {
			if (*s != ',')
				*d++ = *s;
		}
		*d = *s;
	}
}

#if FUSE_VERSION >= 27
static char *fsname_escape_commas(char *fsnameold)
{
	char *fsname = g_malloc(strlen(fsnameold) * 2 + 1);
	char *d = fsname;
	char *s;

	for (s = fsnameold; *s; s++) {
		if (*s == '\\' || *s == ',')
			*d++ = '\\';
		*d++ = *s;
	}
	*d = '\0';
	g_free(fsnameold);

	return fsname;
}
#endif

static int ssh_connect(void)
{
	int res;

	res = processing_init();
	if (res == -1)
		return -1;

	if (!sshfs.delay_connect) {
		if (connect_remote() == -1)
			return -1;

		if (!sshfs.no_check_root &&
		    sftp_check_root(sshfs.base_path) != 0)
			return -1;

	}
	return 0;
}

/* number of ':' separated fields in a passwd/group file that we care
 * about */
#define IDMAP_FIELDS 3

/* given a line from a uidmap or gidmap, parse out the name and id */
static void parse_idmap_line(char *line, const char* filename,
		const unsigned int lineno, uint32_t *ret_id, char **ret_name,
		const int eof)
{
	/* chomp off the trailing newline */
	char *p = line;
	if ((p = strrchr(line, '\n')))
		*p = '\0';
	else if (!eof) {
		fprintf(stderr, "%s:%u: line too long\n", filename, lineno);
		exit(1);
	}
	char *tokens[IDMAP_FIELDS];
	char *tok;
	int i;
	for (i = 0; (tok = strsep(&line, ":")) && (i < IDMAP_FIELDS) ; i++) {
		tokens[i] = tok;
	}

	char *name_tok, *id_tok;
	if (i == 2) {
		/* assume name:id format */
		name_tok = tokens[0];
		id_tok = tokens[1];
	} else if (i >= IDMAP_FIELDS) {
		/* assume passwd/group file format */
		name_tok = tokens[0];
		id_tok = tokens[2];
	} else {
		fprintf(stderr, "%s:%u: unknown format\n", filename, lineno);
		exit(1);
	}

	errno = 0;
	uint32_t remote_id = strtoul(id_tok, NULL, 10);
	if (errno) {
		fprintf(stderr, "Invalid id number on line %u of '%s': %s\n",
				lineno, filename, strerror(errno));
		exit(1);
	}

	*ret_name = strdup(name_tok);
	*ret_id = remote_id;
}

/* read a uidmap or gidmap */
static void read_id_map(char *file, uint32_t *(*map_fn)(char *),
		const char *name_id, GHashTable **idmap, GHashTable **r_idmap)
{
	*idmap = g_hash_table_new(NULL, NULL);
	*r_idmap = g_hash_table_new(NULL, NULL);
	FILE *fp;
	char line[LINE_MAX];
	unsigned int lineno = 0;
	uid_t local_uid = getuid();

	fp = fopen(file, "r");
	if (fp == NULL) {
		fprintf(stderr, "failed to open '%s': %s\n",
				file, strerror(errno));
		exit(1);
	}
	struct stat st;
	if (fstat(fileno(fp), &st) == -1) {
		fprintf(stderr, "failed to stat '%s': %s\n", file,
				strerror(errno));
		exit(1);
	}
	if (st.st_uid != local_uid) {
		fprintf(stderr, "'%s' is not owned by uid %lu\n", file,
				(unsigned long)local_uid);
		exit(1);
	}
	if (st.st_mode & S_IWGRP || st.st_mode & S_IWOTH) {
		fprintf(stderr, "'%s' is writable by other users\n", file);
		exit(1);
	}

	while (fgets(line, LINE_MAX, fp) != NULL) {
		lineno++;
		uint32_t remote_id;
		char *name;

		/* skip blank lines */
		if (line[0] == '\n' || line[0] == '\0')
			continue;

		parse_idmap_line(line, file, lineno, &remote_id, &name, feof(fp));

		uint32_t *local_id = map_fn(name);
		if (local_id == NULL) {
			/* not found */
			DEBUG("%s(%u): no local %s\n", name, remote_id, name_id);
			free(name);
			continue;
		}

		DEBUG("%s: remote %s %u => local %s %u\n",
				name, name_id, remote_id, name_id, *local_id);
		g_hash_table_insert(*idmap, GUINT_TO_POINTER(remote_id), GUINT_TO_POINTER(*local_id));
		g_hash_table_insert(*r_idmap, GUINT_TO_POINTER(*local_id), GUINT_TO_POINTER(remote_id));
		free(name);
		free(local_id);
	}

	if (fclose(fp) == EOF) {
		fprintf(stderr, "failed to close '%s': %s",
				file, strerror(errno));
		exit(1);
	}
}

/* given a username, return a pointer to its uid, or NULL if it doesn't
 * exist on this system */
static uint32_t *username_to_uid(char *name)
{
	errno = 0;
	struct passwd *pw = getpwnam(name);
	if (pw == NULL) {
		if (errno == 0) {
			/* "does not exist" */
			return NULL;
		}
		fprintf(stderr, "Failed to look up user '%s': %s\n",
				name, strerror(errno));
		exit(1);
	}
	uint32_t *r = malloc(sizeof(uint32_t));
	if (r == NULL) {
		fprintf(stderr, "sshfs: memory allocation failed\n");
		abort();
	}
	*r = pw->pw_uid;
	return r;
}

/* given a groupname, return a pointer to its gid, or NULL if it doesn't
 * exist on this system */
static uint32_t *groupname_to_gid(char *name)
{
	errno = 0;
	struct group *gr = getgrnam(name);
	if (gr == NULL) {
		if (errno == 0) {
			/* "does not exist" */
			return NULL;
		}
		fprintf(stderr, "Failed to look up group '%s': %s\n",
				name, strerror(errno));
		exit(1);
	}
	uint32_t *r = malloc(sizeof(uint32_t));
	if (r == NULL) {
		fprintf(stderr, "sshfs: memory allocation failed\n");
		abort();
	}
	*r = gr->gr_gid;
	return r;
}

static inline void load_uid_map(void)
{
	read_id_map(sshfs.uid_file, &username_to_uid, "uid", &sshfs.uid_map, &sshfs.r_uid_map);
}

static inline void load_gid_map(void)
{
	read_id_map(sshfs.gid_file, &groupname_to_gid, "gid", &sshfs.gid_map, &sshfs.r_gid_map);
}

#ifdef __APPLE__
int main(int argc, char *argv[], __unused char *envp[], char **exec_path)
#else
int main(int argc, char *argv[])
#endif
{
	int res;
	struct fuse_args args = FUSE_ARGS_INIT(argc, argv);
	char *tmp;
	char *fsname;
	const char *sftp_server;
	int libver;

#ifdef __APPLE__
	if (!realpath(*exec_path, sshfs_program_path)) {
		memset(sshfs_program_path, 0, PATH_MAX);
	}
    
    /* Until this gets fixed somewhere else. */
	g_slice_set_config(G_SLICE_CONFIG_ALWAYS_MALLOC, TRUE);
#endif /* __APPLE__ */
	g_thread_init(NULL);

	sshfs.blksize = 4096;
	/* SFTP spec says all servers should allow at least 32k I/O */
	sshfs.max_read = 32768;
	sshfs.max_write = 32768;
	sshfs.nodelay_workaround = 1;
	sshfs.nodelaysrv_workaround = 0;
#ifdef __APPLE__
	sshfs.rename_workaround = 1;
#else
	sshfs.rename_workaround = 0;
#endif
	sshfs.truncate_workaround = 0;
	sshfs.buflimit_workaround = 1;
	sshfs.ssh_ver = 2;
	sshfs.progname = argv[0];
	sshfs.rfd = -1;
	sshfs.wfd = -1;
	sshfs.ptyfd = -1;
	sshfs.ptyslavefd = -1;
	sshfs.delay_connect = 0;
	sshfs.slave = 0;
	sshfs.detect_uid = 0;
#ifdef __APPLE__
	sshfs.idmap = IDMAP_USER;
#else
	sshfs.idmap = IDMAP_NONE;
#endif
	sshfs.nomap = NOMAP_ERROR;
	ssh_add_arg("ssh");
	ssh_add_arg("-x");
	ssh_add_arg("-a");
	ssh_add_arg("-oClearAllForwardings=yes");

	if (fuse_opt_parse(&args, &sshfs, sshfs_opts, sshfs_opt_proc) == -1 ||
	    parse_workarounds() == -1)
		exit(1);

	if (sshfs.idmap == IDMAP_USER)
		sshfs.detect_uid = 1;
	else if (sshfs.idmap == IDMAP_FILE) {
		sshfs.uid_map = NULL;
		sshfs.gid_map = NULL;
		sshfs.r_uid_map = NULL;
		sshfs.r_gid_map = NULL;
		if (!sshfs.uid_file && !sshfs.gid_file) {
			fprintf(stderr, "need a uidfile or gidfile with idmap=file\n");
			exit(1);
		}
		if (sshfs.uid_file)
			load_uid_map();
		if (sshfs.gid_file)
			load_gid_map();
	}
	free(sshfs.uid_file);
	free(sshfs.gid_file);

	DEBUG("SSHFS version %s\n", PACKAGE_VERSION);

	if (sshfs.slave) {
		/* Force sshfs to the foreground when using stdin+stdout */
		sshfs.foreground = 1;
	}

	if (sshfs.slave && sshfs.password_stdin) {
		fprintf(stderr, "the password_stdin and slave options cannot both be specified\n");
		exit(1);
	}

	if (sshfs.password_stdin) {
		res = read_password();
		if (res == -1)
			exit(1);
	}

	if (sshfs.buflimit_workaround)
		/* Work around buggy sftp-server in OpenSSH.  Without this on
		   a slow server a 10Mbyte buffer would fill up and the server
		   would abort */
		sshfs.max_outstanding_len = 8388608;
	else
		sshfs.max_outstanding_len = ~0;

	if (!sshfs.host) {
		fprintf(stderr, "missing host\n");
		fprintf(stderr, "see `%s -h' for usage\n", argv[0]);
		exit(1);
	}

	fsname = g_strdup(sshfs.host);
	sshfs.base_path = g_strdup(find_base_path());

	if (sshfs.ssh_command)
		set_ssh_command();

	tmp = g_strdup_printf("-%i", sshfs.ssh_ver);
	ssh_add_arg(tmp);
	g_free(tmp);
	ssh_add_arg(sshfs.host);
	if (sshfs.sftp_server)
		sftp_server = sshfs.sftp_server;
	else if (sshfs.ssh_ver == 1)
		sftp_server = SFTP_SERVER_PATH;
	else
		sftp_server = "sftp";

	if (sshfs.ssh_ver != 1 && strchr(sftp_server, '/') == NULL)
		ssh_add_arg("-s");

	ssh_add_arg(sftp_server);
	free(sshfs.sftp_server);


	res = cache_parse_options(&args);
	if (res == -1)
		exit(1);

	sshfs.randseed = time(0);

	if (sshfs.max_read > 65536)
		sshfs.max_read = 65536;
	if (sshfs.max_write > 65536)
		sshfs.max_write = 65536;

	if (fuse_is_lib_option("ac_attr_timeout="))
		fuse_opt_insert_arg(&args, 1, "-oauto_cache,ac_attr_timeout=0");
#if FUSE_VERSION >= 27
	libver = fuse_version();
	assert(libver >= 27);
	if (libver >= 28)
		fsname = fsname_escape_commas(fsname);
	else
		fsname_remove_commas(fsname);
	tmp = g_strdup_printf("-osubtype=sshfs,fsname=%s", fsname);
#else
	fsname_remove_commas(fsname);
	tmp = g_strdup_printf("-ofsname=sshfs#%s", fsname);
#endif
	fuse_opt_insert_arg(&args, 1, tmp);
	g_free(tmp);
	g_free(fsname);
	check_large_read(&args);

#if FUSE_VERSION >= 26
	{
		struct fuse *fuse;
		struct fuse_chan *ch;
		char *mountpoint;
		int multithreaded;
		int foreground;
		struct stat st;

		res = fuse_parse_cmdline(&args, &mountpoint, &multithreaded,
					 &foreground);
		if (res == -1)
			exit(1);

		if (sshfs.slave) {
			/* Force sshfs to the foreground when using stdin+stdout */
			foreground = 1;
		}

		res = stat(mountpoint, &st);
		if (res == -1) {
			perror(mountpoint);
			exit(1);
		}
		sshfs.mnt_mode = st.st_mode;

		ch = fuse_mount(mountpoint, &args);
		if (!ch)
			exit(1);

		res = fcntl(fuse_chan_fd(ch), F_SETFD, FD_CLOEXEC);
		if (res == -1)
			perror("WARNING: failed to set FD_CLOEXEC on fuse device");

		fuse = fuse_new(ch, &args, cache_init(&sshfs_oper),
				sizeof(struct fuse_operations), NULL);
		if (fuse == NULL) {
			fuse_unmount(mountpoint, ch);
			exit(1);
		}

		/*
		 * FIXME: trim $PATH so it doesn't contain anything inside the
		 * mountpoint, which would deadlock.
		 */
		res = ssh_connect();
		if (res == -1) {
			fuse_unmount(mountpoint, ch);
			fuse_destroy(fuse);
			exit(1);
		}

		res = fuse_daemonize(foreground);
		if (res != -1)
			res = fuse_set_signal_handlers(fuse_get_session(fuse));

		if (res == -1) {
			fuse_unmount(mountpoint, ch);
			fuse_destroy(fuse);
			exit(1);
		}

		if (multithreaded)
			res = fuse_loop_mt(fuse);
		else
			res = fuse_loop(fuse);

		if (res == -1)
			res = 1;
		else
			res = 0;

		fuse_remove_signal_handlers(fuse_get_session(fuse));
		fuse_unmount(mountpoint, ch);
		fuse_destroy(fuse);
		free(mountpoint);
	}
#else
	res = ssh_connect();
	if (res == -1)
		exit(1);

	res = sshfs_fuse_main(&args);
#endif

	if (sshfs.debug) {
		unsigned int avg_rtt = 0;

		if (sshfs.num_sent)
			avg_rtt = sshfs.total_rtt / sshfs.num_sent;

		DEBUG("\n"
		      "sent:               %llu messages, %llu bytes\n"
		      "received:           %llu messages, %llu bytes\n"
		      "rtt min/max/avg:    %ums/%ums/%ums\n"
		      "num connect:        %u\n",
		      (unsigned long long) sshfs.num_sent,
		      (unsigned long long) sshfs.bytes_sent,
		      (unsigned long long) sshfs.num_received,
		      (unsigned long long) sshfs.bytes_received,
		      sshfs.min_rtt, sshfs.max_rtt, avg_rtt,
		      sshfs.num_connect);
	}

	fuse_opt_free_args(&args);
	fuse_opt_free_args(&sshfs.ssh_args);
	free(sshfs.directport);

	return res;
}<|MERGE_RESOLUTION|>--- conflicted
+++ resolved
@@ -135,7 +135,10 @@
 
 #define SSHNODELAY_SO "sshnodelay.so"
 
-<<<<<<< HEAD
+/* Asynchronous readdir parameters */
+#define READDIR_START 2
+#define READDIR_MAX 32
+
 #ifdef __APPLE__
 
 #ifndef LIBDIR
@@ -145,11 +148,6 @@
 static char sshfs_program_path[PATH_MAX] = { 0 };
 
 #endif /* __APPLE__ */
-=======
-/* Asynchronous readdir parameters */
-#define READDIR_START 2
-#define READDIR_MAX 32
->>>>>>> 6b4415ad
 
 struct buffer {
 	uint8_t *p;
