--- conflicted
+++ resolved
@@ -43,14 +43,11 @@
 #include <pwd.h>
 #include <grp.h>
 #include <limits.h>
-<<<<<<< HEAD
 #ifdef __APPLE__
 #  include <strings.h>
 #  include <libgen.h>
 #  include <darwin_compat.h>
 #endif
-=======
->>>>>>> 61524cd1
 
 #include "cache.h"
 
@@ -771,10 +768,7 @@
 #else /* !__APPLE__ */
 	if (sshfs.remote_uid_detected && uid == sshfs.remote_uid)
 		uid = sshfs.local_uid;
-<<<<<<< HEAD
 #endif /* __APPLE__ */
-=======
->>>>>>> 61524cd1
 	if (sshfs.idmap == IDMAP_FILE && sshfs.uid_map)
 		if (translate_id(&uid, sshfs.uid_map) == -1)
 			return -EPERM;
@@ -2309,7 +2303,6 @@
 	int err;
 	struct buffer buf;
 
-<<<<<<< HEAD
 #ifdef __APPLE__
 	if (sshfs.remote_uid_detected) {
 		if (uid == sshfs.local_uid)
@@ -2321,10 +2314,6 @@
 	if (sshfs.remote_uid_detected && uid == sshfs.local_uid)
 		uid = sshfs.remote_uid;
 #endif /* __APPLE__ */
-=======
-	if (sshfs.remote_uid_detected && uid == sshfs.local_uid)
-		uid = sshfs.remote_uid;
->>>>>>> 61524cd1
 	if (sshfs.idmap == IDMAP_FILE && sshfs.r_uid_map)
 		if(translate_id(&uid, sshfs.r_uid_map) == -1)
 			return -EPERM;
@@ -3311,10 +3300,7 @@
 #else
 "             none             no translation of the ID space (default)\n"
 "             user             only translate UID of connecting user\n"
-<<<<<<< HEAD
 #endif
-=======
->>>>>>> 61524cd1
 "             file             translate UIDs/GIDs contained in uidfile/gidfile\n"
 "    -o uidfile=FILE        file containing username:remote_uid mappings\n"
 "    -o gidfile=FILE        file containing groupname:remote_gid mappings\n"
@@ -3827,12 +3813,9 @@
 	read_id_map(sshfs.gid_file, &groupname_to_gid, "gid", &sshfs.gid_map, &sshfs.r_gid_map);
 }
 
-<<<<<<< HEAD
 #ifdef __APPLE__
 int main(int argc, char *argv[], __unused char *envp[], char **exec_path)
 #else
-=======
->>>>>>> 61524cd1
 int main(int argc, char *argv[])
 #endif
 {
@@ -3875,15 +3858,11 @@
 	sshfs.delay_connect = 0;
 	sshfs.slave = 0;
 	sshfs.detect_uid = 0;
-<<<<<<< HEAD
 #ifdef __APPLE__
 	sshfs.idmap = IDMAP_USER;
 #else
 	sshfs.idmap = IDMAP_NONE;
 #endif
-=======
-	sshfs.idmap = IDMAP_NONE;
->>>>>>> 61524cd1
 	sshfs.nomap = NOMAP_ERROR;
 	ssh_add_arg("ssh");
 	ssh_add_arg("-x");
