--- conflicted
+++ resolved
@@ -139,9 +139,8 @@
 #define READDIR_START 2
 #define READDIR_MAX 32
 
-<<<<<<< HEAD
 #define MAX_PASSWORD 1024
-=======
+
 #ifdef __APPLE__
 
 #ifndef LIBDIR
@@ -151,7 +150,6 @@
 static char sshfs_program_path[PATH_MAX] = { 0 };
 
 #endif /* __APPLE__ */
->>>>>>> 9bcb9894
 
 struct buffer {
 	uint8_t *p;
@@ -3974,8 +3972,8 @@
 	if (!realpath(*exec_path, sshfs_program_path)) {
 		memset(sshfs_program_path, 0, PATH_MAX);
 	}
-    
-    /* Until this gets fixed somewhere else. */
+
+	/* Until this gets fixed somewhere else. */
 	g_slice_set_config(G_SLICE_CONFIG_ALWAYS_MALLOC, TRUE);
 #endif /* __APPLE__ */
 	g_thread_init(NULL);
