## Process this file with automake to produce Makefile.in

bin_PROGRAMS = sshfs

sshfs_SOURCES = sshfs.c cache.c cache.h
if FUSE_OPT_COMPAT
sshfs_SOURCES += compat/fuse_opt.c compat/fuse_opt.h
endif
if DARWIN_COMPAT
sshfs_SOURCES += compat/darwin_compat.c compat/darwin_compat.h
endif

sshfs_LDADD = $(SSHFS_LIBS)
sshfs_CFLAGS = $(SSHFS_CFLAGS)
sshfs_CPPFLAGS = -D_REENTRANT -DFUSE_USE_VERSION=26 -DLIBDIR=\"$(libdir)\"

<<<<<<< HEAD
EXTRA_DIST = sshnodelay.c
CLEANFILES = sshnodelay.so
=======
EXTRA_DIST = sshnodelay.c FAQ.txt
CLEANFILES = sshnodelay.so sshfs.1
>>>>>>> 9bcb9894

dist_man_MANS = sshfs.1

sshfs.1:
	$(CPP) $(CPPFLAGS) -P -xassembler-with-cpp sshfs.1.in | sed -e '/^$$/d' > sshfs.1

if SSH_NODELAY_SO
all-local: sshnodelay.so

install-exec-local: sshnodelay.so
	test -z "$(libdir)" || $(mkdir_p) "$(DESTDIR)$(libdir)"
	$(INSTALL) -m 755 sshnodelay.so "$(DESTDIR)$(libdir)/sshnodelay.so"

uninstall-local:
	rm -f "$(DESTDIR)$(libdir)/sshnodelay.so"

sshnodelay.so:
	$(CC) -Wall -W -s --shared -fPIC $(sshnodelay_libs) sshnodelay.c -o sshnodelay.so
endif<|MERGE_RESOLUTION|>--- conflicted
+++ resolved
@@ -14,13 +14,8 @@
 sshfs_CFLAGS = $(SSHFS_CFLAGS)
 sshfs_CPPFLAGS = -D_REENTRANT -DFUSE_USE_VERSION=26 -DLIBDIR=\"$(libdir)\"
 
-<<<<<<< HEAD
 EXTRA_DIST = sshnodelay.c
-CLEANFILES = sshnodelay.so
-=======
-EXTRA_DIST = sshnodelay.c FAQ.txt
 CLEANFILES = sshnodelay.so sshfs.1
->>>>>>> 9bcb9894
 
 dist_man_MANS = sshfs.1
 
